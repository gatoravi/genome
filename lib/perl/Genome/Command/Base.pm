package Genome::Command::Base;

use strict;
use warnings;

use Genome;

class Genome::Command::Base {
    is_abstract => 1,
    is => 'Command::Tree',
};

use constant ALTERNATE_FROM_CLASS => (
    # find_class => via_class => via_class_methods
    # first method is the default method
    # the default method is used automatically if not the paramater
    # data type so it should be the most verbose option
    'Genome::Sample' => {
        'Genome::PopulationGroup' => ['samples'],
    },
    'Genome::InstrumentData' => {
        'Genome::Model' => ['instrument_data'],
        'Genome::Model::Build' => ['instrument_data'],
        'Genome::ModelGroup' => ['instrument_data'],
    },
    'Genome::Model' => {
        'Genome::Model::Build' => ['model'],
        'Genome::ModelGroup' => ['models'],
        'Genome::Config::AnalysisProject' => ['models'],
    },
    'Genome::Model::Build' => {
        'Genome::Model' => ['builds'],
    },
);

sub execute_with_shell_params_and_exit {
    my $self = shift;

    local %Command::V2::ALTERNATE_FROM_CLASS = (
        %Command::V2::ALTERNATE_FROM_CLASS,
        ALTERNATE_FROM_CLASS,
    );

<<<<<<< HEAD
    return @result;
}

sub _missing_parameters {
    my ($self, $params) = @_;

    my $class_meta = $self->__meta__;

    my @property_names;
    if (my $has = $class_meta->{has}) {
        @property_names = $self->_unique_elements(keys %$has);
    }
    my @property_metas = map { $class_meta->property_meta_for_name($_); } @property_names;

    my @missing_property_values;
    for my $property_meta (@property_metas) {
        my $pn = $property_meta->property_name;

        next if $property_meta->is_optional;
        next if $property_meta->implied_by;
        next if defined $property_meta->default_value;
        next if defined $params->{$pn};

        push @missing_property_values, $pn;
    }

    @missing_property_values = map { $_ =~ s/_/-/g; "--$_" } @missing_property_values;
    if (@missing_property_values) {
        $self->status_message('');
        $self->error_message("Missing required parameter(s): " . join(', ', @missing_property_values) . ".");
    }
    return @missing_property_values;
}

sub __errors__ {
    my ($self,@property_names) = @_;

    return (@error_tags, $self->SUPER::__errors__);
}

sub _can_resolve_type {
    my ($self, $type) = @_;

    return 0 unless($type);

    my $non_classes = 0;
    if (ref($type) ne 'ARRAY') {
        $non_classes = $type !~ m/::/;
    } else {
        $non_classes = scalar grep { ! m/::/ } @$type;
    }
    return $non_classes == 0;
}

sub _params_to_resolve {
    my ($self, $params) = @_;
    my @params_to_resolve;
    if ($params) {
        my $cmeta = $self->__meta__;
        my @params_will_require_verification;
        my @params_may_require_verification;

        for my $param_name (keys %$params) {
            next if ($param_name eq 'help');
            my $pmeta = $cmeta->property($param_name);
            unless ($pmeta) {
                # This message was a die after a next, so I guess it isn't supposed to be fatal?
                $self->warning_message("No metadata for property '$param_name'");
                next;
            }

            my $param_type = $pmeta->data_type;
            next unless($self->_can_resolve_type($param_type));

            my $param_arg = $params->{$param_name};
            if (my $arg_type = ref($param_arg)) {
                next if $arg_type eq $param_type; # param is already the right type
                if ($arg_type ne 'ARRAY') {
                    $self->error_message("no handler for property '$param_name' with argument type " . ref($param_arg));
                    next;
                }
            } else {
                $param_arg = [$param_arg];
            }
            next unless (@$param_arg);

            my $resolve_info = {
                name => $param_name,
                class => $param_type,
                value => $param_arg,
            };
            push(@params_to_resolve, $resolve_info);

            my $require_user_verify = $pmeta->{'require_user_verify'};
            if ( defined($require_user_verify) ) {
                push @params_will_require_verification, "'$param_name'" if ($require_user_verify);
            } else {
                push @params_may_require_verification, "'$param_name'";
            }
        }

        my @adverbs = ('will', 'may');
        my @params_adverb_require_verification = (
            \@params_will_require_verification,
            \@params_may_require_verification,
        );
        for (my $i = 0; $i < @adverbs; $i++) {
            my $adverb = $adverbs[$i];
            my @param_adverb_require_verification = @{$params_adverb_require_verification[$i]};
            next unless (@param_adverb_require_verification);

            if (@param_adverb_require_verification > 1) {
                $param_adverb_require_verification[-1] = 'and ' . $param_adverb_require_verification[-1];
            }
            my $param_str = join(', ', @param_adverb_require_verification);
            $self->status_message($param_str . " $adverb require verification...");
        }
    }
    return @params_to_resolve;
}

sub resolve_class_and_params_for_argv {
    my $self = shift;
    my ($class, $params, $error_tag_list) = $self->SUPER::resolve_class_and_params_for_argv(@_);

    if ($self ne $class or ( $error_tag_list and @$error_tag_list)) {
        return ($class, $params, $error_tag_list);
    }
    unless (@_ && scalar($self->_missing_parameters($params)) == 0) {
        return ($class, $params, $error_tag_list);
    }

    local $ENV{UR_COMMAND_DUMP_STATUS_MESSAGES} = 1;

    my @params_to_resolve = $self->_params_to_resolve($params);
    for my $p (@params_to_resolve) {
        my $param_arg_str = join(',', @{$p->{value}});
        my $pmeta = $self->__meta__->property($p->{name});

        my @params;
        eval {
            @params = $self->resolve_param_value_from_cmdline_text($p);
        };

        if ($@) {
            push @error_tags, UR::Object::Tag->create(
                type => 'invalid',
                properties => [$p->{name}],
                desc => "Errors while resolving from $param_arg_str: $@",
            );
        }
        if (@params and $params[0]) {
            if ($pmeta->{'is_many'}) {
                $params->{$p->{name}} = \@params;
            }
            else {
                $params->{$p->{name}} = $params[0];
            }
        }
        else {
            push @error_tags, UR::Object::Tag->create(
                type => 'invalid',
                properties => [$p->{name}],
                desc => "Problem resolving from $param_arg_str.",
            );
            $self->error_message();
        }
    }

    if (@error_tags) {
        return ($class, undef);
    }
    else {
        return ($class, $params);
    }
}

sub terminal_input_filehandle {
    my $self = shift;

    my $fh = IO::File->new('/dev/tty', 'r');
    unless ($fh) {
        Carp::carp("Couldn't open /dev/tty for terminal input: $!\n    Using STDIN...");
        $fh = *STDIN;
    }
    return $fh;
}


sub _ask_user_question {
    my $self = shift;
    my $question = shift;
    my $timeout = shift;
    my $valid_values = shift || "yes|no";
    my $default_value = shift || undef;
    my $pretty_valid_values = shift || $valid_values;
    $valid_values = lc($valid_values);
    my $input;
    $timeout = 60 unless(defined($timeout));

    local $SIG{ALRM} = sub { print STDERR "Exiting, failed to reply to question '$question' within '$timeout' seconds.\n"; exit; };
    print STDERR "\n$question\n";
    print STDERR "Reply with $pretty_valid_values: ";

    unless ($self->_can_interact_with_user) {
        print STDERR "\n";
        die $self->error_message("Attempting to ask user question but cannot interact with user!");
    }

    my $terminal = $self->terminal_input_filehandle();

    alarm($timeout) if ($timeout);
    chomp($input = $terminal->getline());
    alarm(0) if ($timeout);

    print STDERR "\n";

    if(lc($input) =~ /^$valid_values$/) {
        return lc($input);
    }
    elsif ($default_value) {
        return $default_value;
    }
    else {
        $self->error_message("'$input' is an invalid answer to question '$question'\n\n");
        return;
    }
}

sub _unique_elements {
    my ($self, @list) = @_;
    my %seen = ();
    my @unique = grep { ! $seen{$_} ++ } @list;
    return @unique;
}

sub display_command_summary_report {
    my $self = shift;

    return unless $self->show_display_command_summary_report;

    my $total_count = $self->_total_command_count;
    my %command_errors = %{$self->_command_errors};

    if (keys %command_errors) {
        $self->status_message("\n\nErrors Summary:");
        for my $key (keys %command_errors) {
            my $errors = $command_errors{$key};
            $errors = [$errors] unless (ref($errors) and ref($errors) eq 'ARRAY');
            my @errors = @{$errors};
            printf "%s: \n" , $self->_color($key, 'red');
            for my $error (@errors) {
                $error = $self->truncate_error_message($error);
                print "\t- $error\n";
            }
        }
    }

    if ($total_count > 1) {
        my $error_count = scalar(keys %command_errors);

        my $successful_count = ($total_count - $error_count);
        my $success_msg = " Successful: $successful_count";
        my $error_msg   = "     Errors: $error_count";
        my $total_msg   = "      Total: $total_count";

        $success_msg = $self->_color($success_msg, 'green') if $successful_count;
        $error_msg   = $self->_color($error_msg, 'red') if $error_count;

        $self->status_message("\n\nCommand Summary:");
        $self->status_message($success_msg);
        $self->status_message($error_msg);
        $self->status_message($total_msg);
    }
}

sub append_error {
    if (@_ < 3 or $_[2] eq '') {
        Carp::confess("Insufficent args for append_error!");
    } 
    my $self = shift;
    my $key = shift;
    my $error = shift;

    my $command_errors = $self->_command_errors;
    push @{$command_errors->{$key}}, $error;
    $self->_command_errors($command_errors);

    return 1;
}

sub truncate_error_message {
    if (@_ < 2) {
        Carp::confess("Insufficent args for truncate_error_message!");
    } 
    my $self = shift;
    my $error = shift;

    # truncate errors so they are actually a summary
    ($error) = split("\n", $error);

    # meant to truncate a callstack as this is meant for user/high-level
    $error =~ s/\ at\ \/.*//;

    return $error;
=======
    $self->SUPER::execute_with_shell_params_and_exit(@_);
>>>>>>> 3efe766e
}

1;<|MERGE_RESOLUTION|>--- conflicted
+++ resolved
@@ -41,315 +41,7 @@
         ALTERNATE_FROM_CLASS,
     );
 
-<<<<<<< HEAD
-    return @result;
-}
-
-sub _missing_parameters {
-    my ($self, $params) = @_;
-
-    my $class_meta = $self->__meta__;
-
-    my @property_names;
-    if (my $has = $class_meta->{has}) {
-        @property_names = $self->_unique_elements(keys %$has);
-    }
-    my @property_metas = map { $class_meta->property_meta_for_name($_); } @property_names;
-
-    my @missing_property_values;
-    for my $property_meta (@property_metas) {
-        my $pn = $property_meta->property_name;
-
-        next if $property_meta->is_optional;
-        next if $property_meta->implied_by;
-        next if defined $property_meta->default_value;
-        next if defined $params->{$pn};
-
-        push @missing_property_values, $pn;
-    }
-
-    @missing_property_values = map { $_ =~ s/_/-/g; "--$_" } @missing_property_values;
-    if (@missing_property_values) {
-        $self->status_message('');
-        $self->error_message("Missing required parameter(s): " . join(', ', @missing_property_values) . ".");
-    }
-    return @missing_property_values;
-}
-
-sub __errors__ {
-    my ($self,@property_names) = @_;
-
-    return (@error_tags, $self->SUPER::__errors__);
-}
-
-sub _can_resolve_type {
-    my ($self, $type) = @_;
-
-    return 0 unless($type);
-
-    my $non_classes = 0;
-    if (ref($type) ne 'ARRAY') {
-        $non_classes = $type !~ m/::/;
-    } else {
-        $non_classes = scalar grep { ! m/::/ } @$type;
-    }
-    return $non_classes == 0;
-}
-
-sub _params_to_resolve {
-    my ($self, $params) = @_;
-    my @params_to_resolve;
-    if ($params) {
-        my $cmeta = $self->__meta__;
-        my @params_will_require_verification;
-        my @params_may_require_verification;
-
-        for my $param_name (keys %$params) {
-            next if ($param_name eq 'help');
-            my $pmeta = $cmeta->property($param_name);
-            unless ($pmeta) {
-                # This message was a die after a next, so I guess it isn't supposed to be fatal?
-                $self->warning_message("No metadata for property '$param_name'");
-                next;
-            }
-
-            my $param_type = $pmeta->data_type;
-            next unless($self->_can_resolve_type($param_type));
-
-            my $param_arg = $params->{$param_name};
-            if (my $arg_type = ref($param_arg)) {
-                next if $arg_type eq $param_type; # param is already the right type
-                if ($arg_type ne 'ARRAY') {
-                    $self->error_message("no handler for property '$param_name' with argument type " . ref($param_arg));
-                    next;
-                }
-            } else {
-                $param_arg = [$param_arg];
-            }
-            next unless (@$param_arg);
-
-            my $resolve_info = {
-                name => $param_name,
-                class => $param_type,
-                value => $param_arg,
-            };
-            push(@params_to_resolve, $resolve_info);
-
-            my $require_user_verify = $pmeta->{'require_user_verify'};
-            if ( defined($require_user_verify) ) {
-                push @params_will_require_verification, "'$param_name'" if ($require_user_verify);
-            } else {
-                push @params_may_require_verification, "'$param_name'";
-            }
-        }
-
-        my @adverbs = ('will', 'may');
-        my @params_adverb_require_verification = (
-            \@params_will_require_verification,
-            \@params_may_require_verification,
-        );
-        for (my $i = 0; $i < @adverbs; $i++) {
-            my $adverb = $adverbs[$i];
-            my @param_adverb_require_verification = @{$params_adverb_require_verification[$i]};
-            next unless (@param_adverb_require_verification);
-
-            if (@param_adverb_require_verification > 1) {
-                $param_adverb_require_verification[-1] = 'and ' . $param_adverb_require_verification[-1];
-            }
-            my $param_str = join(', ', @param_adverb_require_verification);
-            $self->status_message($param_str . " $adverb require verification...");
-        }
-    }
-    return @params_to_resolve;
-}
-
-sub resolve_class_and_params_for_argv {
-    my $self = shift;
-    my ($class, $params, $error_tag_list) = $self->SUPER::resolve_class_and_params_for_argv(@_);
-
-    if ($self ne $class or ( $error_tag_list and @$error_tag_list)) {
-        return ($class, $params, $error_tag_list);
-    }
-    unless (@_ && scalar($self->_missing_parameters($params)) == 0) {
-        return ($class, $params, $error_tag_list);
-    }
-
-    local $ENV{UR_COMMAND_DUMP_STATUS_MESSAGES} = 1;
-
-    my @params_to_resolve = $self->_params_to_resolve($params);
-    for my $p (@params_to_resolve) {
-        my $param_arg_str = join(',', @{$p->{value}});
-        my $pmeta = $self->__meta__->property($p->{name});
-
-        my @params;
-        eval {
-            @params = $self->resolve_param_value_from_cmdline_text($p);
-        };
-
-        if ($@) {
-            push @error_tags, UR::Object::Tag->create(
-                type => 'invalid',
-                properties => [$p->{name}],
-                desc => "Errors while resolving from $param_arg_str: $@",
-            );
-        }
-        if (@params and $params[0]) {
-            if ($pmeta->{'is_many'}) {
-                $params->{$p->{name}} = \@params;
-            }
-            else {
-                $params->{$p->{name}} = $params[0];
-            }
-        }
-        else {
-            push @error_tags, UR::Object::Tag->create(
-                type => 'invalid',
-                properties => [$p->{name}],
-                desc => "Problem resolving from $param_arg_str.",
-            );
-            $self->error_message();
-        }
-    }
-
-    if (@error_tags) {
-        return ($class, undef);
-    }
-    else {
-        return ($class, $params);
-    }
-}
-
-sub terminal_input_filehandle {
-    my $self = shift;
-
-    my $fh = IO::File->new('/dev/tty', 'r');
-    unless ($fh) {
-        Carp::carp("Couldn't open /dev/tty for terminal input: $!\n    Using STDIN...");
-        $fh = *STDIN;
-    }
-    return $fh;
-}
-
-
-sub _ask_user_question {
-    my $self = shift;
-    my $question = shift;
-    my $timeout = shift;
-    my $valid_values = shift || "yes|no";
-    my $default_value = shift || undef;
-    my $pretty_valid_values = shift || $valid_values;
-    $valid_values = lc($valid_values);
-    my $input;
-    $timeout = 60 unless(defined($timeout));
-
-    local $SIG{ALRM} = sub { print STDERR "Exiting, failed to reply to question '$question' within '$timeout' seconds.\n"; exit; };
-    print STDERR "\n$question\n";
-    print STDERR "Reply with $pretty_valid_values: ";
-
-    unless ($self->_can_interact_with_user) {
-        print STDERR "\n";
-        die $self->error_message("Attempting to ask user question but cannot interact with user!");
-    }
-
-    my $terminal = $self->terminal_input_filehandle();
-
-    alarm($timeout) if ($timeout);
-    chomp($input = $terminal->getline());
-    alarm(0) if ($timeout);
-
-    print STDERR "\n";
-
-    if(lc($input) =~ /^$valid_values$/) {
-        return lc($input);
-    }
-    elsif ($default_value) {
-        return $default_value;
-    }
-    else {
-        $self->error_message("'$input' is an invalid answer to question '$question'\n\n");
-        return;
-    }
-}
-
-sub _unique_elements {
-    my ($self, @list) = @_;
-    my %seen = ();
-    my @unique = grep { ! $seen{$_} ++ } @list;
-    return @unique;
-}
-
-sub display_command_summary_report {
-    my $self = shift;
-
-    return unless $self->show_display_command_summary_report;
-
-    my $total_count = $self->_total_command_count;
-    my %command_errors = %{$self->_command_errors};
-
-    if (keys %command_errors) {
-        $self->status_message("\n\nErrors Summary:");
-        for my $key (keys %command_errors) {
-            my $errors = $command_errors{$key};
-            $errors = [$errors] unless (ref($errors) and ref($errors) eq 'ARRAY');
-            my @errors = @{$errors};
-            printf "%s: \n" , $self->_color($key, 'red');
-            for my $error (@errors) {
-                $error = $self->truncate_error_message($error);
-                print "\t- $error\n";
-            }
-        }
-    }
-
-    if ($total_count > 1) {
-        my $error_count = scalar(keys %command_errors);
-
-        my $successful_count = ($total_count - $error_count);
-        my $success_msg = " Successful: $successful_count";
-        my $error_msg   = "     Errors: $error_count";
-        my $total_msg   = "      Total: $total_count";
-
-        $success_msg = $self->_color($success_msg, 'green') if $successful_count;
-        $error_msg   = $self->_color($error_msg, 'red') if $error_count;
-
-        $self->status_message("\n\nCommand Summary:");
-        $self->status_message($success_msg);
-        $self->status_message($error_msg);
-        $self->status_message($total_msg);
-    }
-}
-
-sub append_error {
-    if (@_ < 3 or $_[2] eq '') {
-        Carp::confess("Insufficent args for append_error!");
-    } 
-    my $self = shift;
-    my $key = shift;
-    my $error = shift;
-
-    my $command_errors = $self->_command_errors;
-    push @{$command_errors->{$key}}, $error;
-    $self->_command_errors($command_errors);
-
-    return 1;
-}
-
-sub truncate_error_message {
-    if (@_ < 2) {
-        Carp::confess("Insufficent args for truncate_error_message!");
-    } 
-    my $self = shift;
-    my $error = shift;
-
-    # truncate errors so they are actually a summary
-    ($error) = split("\n", $error);
-
-    # meant to truncate a callstack as this is meant for user/high-level
-    $error =~ s/\ at\ \/.*//;
-
-    return $error;
-=======
     $self->SUPER::execute_with_shell_params_and_exit(@_);
->>>>>>> 3efe766e
 }
 
 1;