--- conflicted
+++ resolved
@@ -250,10 +250,7 @@
         'genome_subject' => 'subject.subject',
         'genome_subject_attribute' => 'subject.subject_attribute',
         'genome_sys_user' => 'subject.user',
-<<<<<<< HEAD
-=======
         'genome_sys_user_role' => 'subject.role',
->>>>>>> 6457009c
         'genome_task' => 'web.task',
         'genome_task_params' => 'web.task_params',
         'instrument_data' => 'instrument.data',
