package Genome::DataSource::GMSchema;

use strict;
use warnings;
use Genome;

use Genome::DataSource::CommonRDBMS qw(log_error log_commit_time);

class Genome::DataSource::GMSchema {
    is => [$ENV{GENOME_DS_GMSCHEMA_TYPE}, 'Genome::DataSource::CommonRDBMS'],
    has_constant => [
<<<<<<< HEAD
        server => { default_value => 'dbname=genome' },
        login => { default_value => 'genome' },
        auth => { default_value => 'changeme' },
        owner => { default_value => 'public' },
=======
        server  => { default_value  => $ENV{GENOME_DS_GMSCHEMA_SERVER} },
        login   => { default_value  => $ENV{GENOME_DS_GMSCHEMA_LOGIN} },
        auth    => { default_value  => $ENV{GENOME_DS_GMSCHEMA_AUTH} },
        owner   => { default_value  => $ENV{GENOME_DS_GMSCHEMA_OWNER} },
>>>>>>> 159465ab
    ],
};

sub table_and_column_names_are_upper_case { 0 }

sub _dbi_connect_args {
    my $self = shift;

    my @connection = $self->SUPER::_dbi_connect_args(@_);

    my $connect_attr = $connection[3] ||= {};
    $connect_attr->{AutoCommit} = 0;  # this is set to true on master for unknown reasons
    $connect_attr->{RaiseError} = 0;

    return @connection;
}

1;<|MERGE_RESOLUTION|>--- conflicted
+++ resolved
@@ -9,17 +9,10 @@
 class Genome::DataSource::GMSchema {
     is => [$ENV{GENOME_DS_GMSCHEMA_TYPE}, 'Genome::DataSource::CommonRDBMS'],
     has_constant => [
-<<<<<<< HEAD
-        server => { default_value => 'dbname=genome' },
-        login => { default_value => 'genome' },
-        auth => { default_value => 'changeme' },
-        owner => { default_value => 'public' },
-=======
         server  => { default_value  => $ENV{GENOME_DS_GMSCHEMA_SERVER} },
         login   => { default_value  => $ENV{GENOME_DS_GMSCHEMA_LOGIN} },
         auth    => { default_value  => $ENV{GENOME_DS_GMSCHEMA_AUTH} },
         owner   => { default_value  => $ENV{GENOME_DS_GMSCHEMA_OWNER} },
->>>>>>> 159465ab
     ],
 };
 
