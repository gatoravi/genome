--- conflicted
+++ resolved
@@ -6,10 +6,8 @@
 use Genome;
 
 use Genome::InstrumentData::Command::Import::WorkFlow::SourceFiles;
-<<<<<<< HEAD
 use Genome::InstrumentData::Command::Import::CsvParser;
-=======
->>>>>>> 1be2209e
+
 use IO::File;
 use Params::Validate ':types';
 
@@ -188,17 +186,9 @@
 
     for my $import ( @{$self->_imports} ) {
         # get disk space required [checks if source files exist]
-<<<<<<< HEAD
         my $disk_space_required_in_kb = Genome::InstrumentData::Command::Import::WorkFlow::SourceFiles->create(
             paths => [ split(',', $import->{instdata}->{source_files}) ],
         )->kilobytes_required_for_processing;
-=======
-        my $source_files = Genome::InstrumentData::Command::Import::WorkFlow::SourceFiles->create(
-            paths => [ split(',', $import->{source_files}) ],
-        );
-        my $disk_space_required_in_kb = $source_files->kilobytes_required_for_processing;
-        return if Genome::InstrumentData::Command::Import::WorkFlow::Helpers->error_message;
->>>>>>> 1be2209e
         $disk_space_required_in_kb = 1048576 if $disk_space_required_in_kb < 1048576; # 1 Gb 
         $import->{gtmp} = sprintf('%.0f', $disk_space_required_in_kb / 1048576);
         $import->{mtmp} = sprintf('%.0f', $disk_space_required_in_kb / 1024);
