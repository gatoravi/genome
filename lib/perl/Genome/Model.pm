--- conflicted
+++ resolved
@@ -9,7 +9,6 @@
 class Genome::Model {
     is => [ "Genome::Notable", "Genome::Searchable" ],
     subclass_description_preprocessor => __PACKAGE__ . '::_preprocess_subclass_description',
-<<<<<<< HEAD
     id_by => [
         genome_model_id => { 
             # TODO: change to just "id"
@@ -18,10 +17,6 @@
             doc => 'the unique immutable system identifier for a model',
         },
     ],
-=======
-    table_name => 'GENOME_MODEL',
-    is_abstract => 1,
->>>>>>> a8c30727
     attributes_have => [
         is_param => {
             is => 'Boolean',
