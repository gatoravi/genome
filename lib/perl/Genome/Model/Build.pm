package Genome::Model::Build;

use strict;
use warnings;

use Genome;

use Carp;
use Data::Dumper 'Dumper';
use File::stat;
use File::Path;
use File::Find 'find';
use File::Next;
use File::Basename qw/ dirname fileparse /;
use Regexp::Common;
use Workflow;
use YAML;
use Date::Manip;

use Genome::Sys::LSF::bsub qw();
use Genome::Utility::Email;

class Genome::Model::Build {
    is => ['Genome::Notable','Genome::Searchable'],
    type_name => 'genome model build',
    table_name => 'model.build',
    is_abstract => 1,
    subclassify_by => 'subclass_name',
    subclass_description_preprocessor => __PACKAGE__ . '::_preprocess_subclass_description',
    id_by => [
        # TODO: change to just "id"
        build_id => { is => 'Text', len => 64 },
    ],
    attributes_have => [
        is_input    => { is => 'Boolean', is_optional => 1, },
        is_param    => { is => 'Boolean', is_optional => 1, },
        is_output   => { is => 'Boolean', is_optional => 1, },
        is_metric   => { is => 'Boolean', is_optional => 1 },
    ],
    has => [
        is_last_complete => {
            is => 'Boolean',
            calculate_from => ['id','model'],
            calculate => q|my $build = $model->last_complete_build; return $build && $build->id eq $id|,
            doc => 'true for any build which is the last complete bulid for a model',
        },
        subclass_name => {
            is => 'Text',
            len => 255,
            is_mutable => 0,
            column_name => 'SUBCLASS_NAME',
            calculate_from => ['model_id'],
            # We subclass via our model's type_name (which is via it's processing profile's type_name)
            calculate => sub {
                my($model_id) = @_;
                return unless $model_id;
                my $model = Genome::Model->get($model_id);
                Carp::croak("Can't find Genome::Model with ID $model_id while resolving subclass for Build") unless $model;
                return __PACKAGE__ . '::' . Genome::Utility::Text::string_to_camel_case($model->type_name);
            }
        },
        data_directory          => { is => 'Text', len => 1000, is_optional => 1 },
        model                   => { is => 'Genome::Model', id_by => 'model_id' },
        type_name               => { via => 'model', is => 'Text' },
        subject                 => { via => 'model', is => 'Genome::Subject' },
        processing_profile      => { via => 'model', is => 'Genome::ProcessingProfile' },
        run_by                  => { via => 'creation_event', to => 'user_name' },
        status                  => { via => 'creation_event', to => 'event_status', is_mutable => 1 },
        date_scheduled          => { via => 'creation_event', to => 'date_scheduled', },
        date_completed          => { via => 'creation_event', to => 'date_completed' },

        # this is the one event type we tentatively intended to keep for builds
        # even fully workflowified, it is possibly still a candidate for retention, logging things like input changes, etc.
        creation_event          => { is => 'Genome::Model::Event', reverse_as => 'build', where => [ event_type => 'genome model build' ], is_many => 1, is_constant => 1},
        _events                 => { is => 'Genome::Model::Event', reverse_as => 'build', is_many => 1 },
    ],
    has_optional => [
        _newest_workflow_instance => {
            is => 'Workflow::Operation::Instance',
            is_calculated => 1,
            calculate => q{ return $self->newest_workflow_instance(); }
        },
        disk_allocation   => { 
            is => 'Genome::Disk::Allocation', 
            calculate_from => [ 'class', 'id' ],
            calculate => q(
                my $disk_allocation = Genome::Disk::Allocation->get(
                                        owner_class_name => $class,
                                        owner_id => $id,
                                    );
                return $disk_allocation;
            ) 
        },
        software_revision => { 
            is => 'Text', 
            len => 1000 
        },
    ],
    has_many_optional => [
        input_values => {
            via => 'input_associations',
            to => 'value',
            doc => "The values associated with a build's input associations.",
        },
        input_associations => {
            is => 'Genome::Model::Build::Input',
            reverse_as => 'build',
            doc => 'Links between a build and its input values, including the specification of which input the value satisfies.'
        },
        downstream_build_associations => {
            is => 'Genome::Model::Build::Input',
            reverse_as => '_build_value',
            doc => 'links to models which use this model as an input', 
        },
        downstream_builds => {
            is => 'Genome::Model::Build',
            via => 'downstream_build_associations',
            to => 'build',
            doc => 'models which use this model as an input',
        },

        instrument_data  => {
            is => 'Genome::InstrumentData',
            via => 'input_associations',
            to => 'value',
            is_mutable => 1,
            where => [ name => 'instrument_data' ],
            doc => 'Instrument data assigned to the model when the build was created.'
        },
        instrument_data_associations => {
            is => 'Genome::Model::Build::Input',
            reverse_as => 'build',
            where => [ name => 'instrument_data' ],
        },
        results => {
            # TODO rename to maybe outputs?
            is => 'Genome::SoftwareResult',
            via => 'result_users',
            to => 'software_result',
        },
        result_associations => {
            # TODO rename to maybe result_associations or output_associations?
            # This implies that we are bridging to something using the build.
            is => 'Genome::SoftwareResult::User',
            reverse_as => 'user',
        },
        attribute_associations => { 
            is => 'Genome::MiscAttribute', 
            reverse_as => '_build', 
            where => [ entity_class_name => 'Genome::Model::Build' ] 
        },
        metrics => { 
            is => 'Genome::Model::Metric', 
            reverse_as => 'build',
            doc => 'Build metrics' 
        },
        projects => {
            # TODO: shoudln't this be Genome::Project?  Genome::Site::TGI::Project is used by the sync cron only, right?
            is => 'Genome::Site::TGI::Project', 
            via => 'model' 
        },
        work_orders => {
            # TODO: is this relationship correct?
            # workorders should be more granular than projects
            is => 'Genome::WorkOrder', 
            via => 'projects' 
        },
    ],
    has_optional_deprecated => [
        # unnecessary now that the dot syntax is supported on the command line, and also in get():
        processing_profile_id   => { via => 'model' },
        processing_profile_name => { via => 'model' },
        subject_id              => { via => 'model' },
        subject_name            => { via => 'subject', to => 'name' },
        model_id                => { is => 'NUMBER', implied_by => 'model', constraint_name => 'GMB_GMM_FK' },
        model_name              => { via => 'model', to => 'name' },
        
        # this should be moved down into the classes which actually use it
        region_of_interest_set_name => {
            is => 'Text',
            is_many => 1,
            is_mutable => 1,
            via => 'inputs',
            to => 'value_id',
            where => [ name => 'region_of_interest_set_name', value_class_name => 'UR::Value' ],
        },
        
        # poorly named 
        the_master_event => { 
            is => 'Genome::Model::Event', 
            via => 'creation_event', 
            to => '__self__' 
        }, 
    ],
    has_many_optional_deprecated => [
        inputs => { is => 'Genome::Model::Build::Input', via => '__self__', to => 'input_associations' },
        
        # the_* ?
        # I don't believe anythign which uses events actually needs these
        the_events => { is => 'Genome::Model::Event', to => '_events', via => '__self__' },
        the_events_statuses => { is => 'Text', to => '_events', via => 'event_status' },
        
        # these are ambiguosuly named and are still present only for backward compatibility
        # these returns the "bridge", but are named for the thing on the other side of the bridge
        # now there is "*_associations", which are clearly a bridge,
        # and "*_values", which are unambiguously the value across the bridge
        attributes => { is => 'Genome::MiscAttribute', via => 'attribute_associations', to => '__self__', },
        instrument_data_inputs => { is => 'Genome::Model::Build::Input', to => 'instrument_data_associations', via => '__self__', },
        result_users => {
            # this is particularly confusing, because it is giving the user
            # of the builds's results, but the cases where the build itself
            # is the user of the result (ie: use $build->result_associations)
            is => 'Genome::SoftwareResult::User',
            to => 'result_associations',
            via => '__self__',
        },
       
        # unnecessary now that the dot syntax is supported on the command line, and also in get():
        instrument_data_ids => { via => 'instrument_data', to => 'id', is_many => 1, }, # use instrument_data.id instead
        model_groups     => { via => 'model', is_many => 1, },      # use model.groups instead
        work_order_names => { via => 'work_orders', to => 'name' }, # use work_orders.name instead
        work_order_numbers => { via => 'work_orders', to => 'id' }, # use work_orders.number instead
        
        # this is just a duplicate of "status" with a different name
        master_event_status     => { via => 'the_master_event', to => 'event_status' },

        # we now use model/build inputs instead of links
        # when these can be removed do
        # see "downstream_builds" 
        from_build_links => { is => 'Genome::Model::Build::Link', reverse_as => 'to_build',
                              doc => 'bridge table entries where this is the \"to\" build(used to retrieve builds this build is \"from\")' },
        from_builds      => { is => 'Genome::Model::Build', via => 'from_build_links', to => 'from_build',
                              doc => 'Genome builds that contribute \"to\" this build' },
        to_build_links   => { is => 'Genome::Model::Build::Link', reverse_as => 'from_build',
                              doc => 'bridge entries where this is the \"from\" build(used to retrieve builds builds this build is \"to\")' },
        to_builds        => { is => 'Genome::Model::Build', via => 'to_build_links', to => 'to_build',
                              doc => 'Genome builds this build contributes \"to\"' },
    ],
    schema_name => 'GMSchema',
    data_source => 'Genome::DataSource::GMSchema',
    id_generator => '-uuid',
};

sub __display_name__ {
    my $self = shift;
    return $self->id . ' of ' . $self->model->name;
}

sub model_class {
    my $self = shift;
    my $model_class = $self->class;
    $model_class =~ s/::Model::Build/::Model/;
    return $model_class;
}

sub data_set_path {
    my ($self, $dataset, $version, $file_format) = @_;
    my $path;
    
    if ($version and $file_format) {
        $version =~ s/^v//;
        $path = $self->data_directory."/$dataset.v$version.$file_format";
    }
    elsif ($file_format) {
        # example $b->data_set_path('alignments/tumor/','','flagstat')
        my @paths = glob($self->data_directory."/$dataset".'*.'.$file_format);
        return unless @paths == 1;
        $path = $paths[0];
    }
    return $path if -e $path;
    return;
}

# TODO Remove this
sub _resolve_subclass_name_by_sequencing_platform { # only temporary, subclass will soon be stored
    my $class = shift;

    Carp::confess("this is used by sub-classes which further subclassify by sequencing platform!")
        if $class eq __PACKAGE__;

    my $sequencing_platform;
    if (ref($_[0]) and $_[0]->isa('Genome::Model::Build')) {
        $sequencing_platform = $_[0]->model->sequencing_platform;
    }
    else {
        my %params;
        if (ref($_[0]) and $_[0]->isa("UR::BoolExpr")) {
            %params = $_[0]->params_list;
        }
        else {
            %params = @_;
        }
        my $model_id = $params{model_id};
        $class->_validate_model_id($params{model_id})
            or return;
        my $model = Genome::Model->get($params{model_id});
        unless ( $model ) {
            Carp::confess("Can't get model for id: .".$params{model_id});
        }
        $sequencing_platform = $model->sequencing_platform;
    }

    return unless $sequencing_platform;

    return $class. '::'.Genome::Utility::Text::string_to_camel_case($sequencing_platform);
}

# auto generate sub-classes for any valid model sub-class
sub __extend_namespace__ {
    # auto generate sub-classes for any valid processing profile
    my ($self,$ext) = @_;

    my $meta = $self->SUPER::__extend_namespace__($ext);
    return $meta if $meta;

    my $model_subclass_name = 'Genome::Model::' . $ext;
    my $model_subclass_meta = eval { $model_subclass_name->__meta__ };
    if ($model_subclass_meta and $model_subclass_name->isa('Genome::Model')) {
        my $build_subclass_name = 'Genome::Model::Build::' . $ext;
        # The actual inputs and metrics are added during subclass definition preprocessing.
        # Then the whole set is expanded, allowing the developer to write less of 
        # # the build class.
        # See Genome/Model/Build.pm _preprocess_subclass_description.
        my $build_subclass_meta = UR::Object::Type->define(
            class_name => $build_subclass_name,
            is => 'Genome::Model::Build',
        );
        die "Error defining $build_subclass_name for $model_subclass_name!" unless $model_subclass_meta;
        return $build_subclass_meta;
    }
    return;
}

sub create {
    my $class = shift;
    if ($class eq __PACKAGE__ or $class->__meta__->is_abstract) {
        # Let the base class re-call the constructor from the correct sub-class
        return $class->SUPER::create(@_);
    }

    my $self = $class->SUPER::create(@_);
    return unless $self;

    eval {
        # Give the model a chance to update itself prior to copying inputs from it
        # TODO: the model can have an observer on it's private subclass of build for
        # the one general case which uses this (Convergence).
        # The other case which uses this is ReferenceAlignment but just for TGI-specific
        # policies, which should really be observers in ::Site::TGI.
        if ($self->model->can("check_for_updates")) {
            unless ($self->model->check_for_updates) {
                Carp::confess "Could not update model!";
            }
        }

        # Now copy (updated) inputs to build
        unless ($self->_copy_model_inputs) {
            Carp::confess "Could not copy model inputs from model " . $self->model->__display_name__ . " to new build!";
        }

        # Allow model to initialize build
        unless ($self->model->_initialize_build($self)) {
            Carp::confess "Model " . $self->model->__display_name__ .
                " could not initialize new build";
        }

        # Create master event, which stores status/user/date created, etc
        unless ($self->_create_master_event) {
            Carp::confess "Could not create master event for new build of model " . $self->model->__display_name__;
        }

        $self->add_note(
            header_text => 'Build Created',
        );
    };

    if ($@) {
        $self->error_message("Could not create new build of model " . $self->__display_name__ . ", reason: $@");
        $self->delete;
        return;
    }

    return $self;
}

sub _create_master_event {
    my $self = shift;
    my $event = Genome::Model::Event->create(
        event_type => 'genome model build',
        event_status => 'New',
        model_id => $self->model->id,
        build_id => $self->id,
    );
    return $event;
}

sub _copy_model_inputs {
    my $self = shift;

    # Failing to copy an input SHOULD NOT be fatal. If the input is required for the build
    # to run, it'll be caught when the build is verified as part of the start method, which
    # will leave the build in an "unstartable" state that can be reviewed later.
    for my $input ($self->model->inputs) {
        eval {
            my %params = map { $_ => $input->$_ } (qw/ name value_class_name value_id filter_desc /);

            # Resolve inputs pointing to a model to a build.
            if($params{value_class_name}->isa('Genome::Model')) {
                my $input_name = $input->name;
                if ($input_name =~ /_model(s)?$/) {
                    $input_name =~ s/_model(?=($|s$))/_build/;
                    $params{name} = $input_name;
                }

                my @existing_inputs = $self->inputs(name => $input_name);
                if (@existing_inputs) {
                    foreach my $existing_input (@existing_inputs) {
                        my $existing_input_value = $existing_input->value;
                        if ($existing_input_value
                            and $existing_input_value->isa('Genome::Model::Build')
                            and $existing_input_value->model_id eq $input->value->id) {
                            die "Input with name $input_name already exists for build!";
                        }
                    }
                }

                my $input_model = $input->value;
                my $input_build = $self->select_build_from_input_model($input_model);
                unless($input_build) {
                    die "Could not resolve a build of model " . $input_model->__display_name__;
                }

                $params{value_class_name} = $input_build->class;
                $params{value_id} = $input_build->id;
            }

            unless ($self->add_input(%params)) {
                die "Could not copy model input " . $params{name} . " with ID " . $params{value_id} .
                    " and class " . $params{value_class_name} . " to new build";
            }
        };
        if ($@) {
            my $error_string = $@;
            $self->warning_message("Could not copy model input " . $input->__display_name__ .
                " to build " . $self->__display_name__ . " of model " . $self->model->__display_name__ .
                " because $error_string");
            next;
        }
    }

    return 1;

}

sub select_build_from_input_model {
    my ($self, $model) = @_;
    return $model->last_complete_build;
}

sub instrument_data_count {
    my $self = shift;
    my @instrument_data = $self->instrument_data;
    if (@instrument_data) {
        return scalar(@instrument_data);
    }
    return 0;
}

# why is this not a defined relationship above? -ss
sub events {
    my $self = shift;
    my @events = Genome::Model::Event->get(
        model_id => $self->model_id,
        build_id => $self->build_id,
        @_,
    );
    return @events;
}

# why is this not a defined relationship above? -ss
sub build_events {
    my $self = shift;
    my @build_events = Genome::Model::Event::Build->get(
        model_id => $self->model_id,
        build_id => $self->build_id,
        @_
    );
    return @build_events;
}

sub build_event {
    my $self = shift;
    my @build_events = $self->build_events;
    if (scalar(@build_events) > 1) {
        my $error_message = 'Found '. scalar(@build_events) .' build events for model id '.
        $self->model_id .' and build id '. $self->build_id ."\n";
        for (@build_events) {
            $error_message .= "\t". $_->desc .' '. $_->event_status ."\n";
        }
        die($error_message);
    }
    return $build_events[0];
}

sub workflow_name {
    my $self = shift;
    return $self->build_id . ' all stages';
}

sub workflow_instances {
    my $self = shift;
    my @instances = Workflow::Operation::Instance->get(
        name => $self->workflow_name,
    );
    return @instances;
}

sub newest_workflow_instance {
    my $self = shift;
    my @sorted = sort {
        $b->id <=> $a->id
    } $self->workflow_instances;
    if (@sorted) {
        return $sorted[0];
    } else {
        return;
    }
}

sub cpu_slot_hours {
    my $self = shift;
    my $breakdown = $self->_cpu_slot_usage_breakdown(@_);
    my $total = 0;
    for my $step (sort keys %$breakdown) {
        my $sum     = $breakdown->{$step}{sum};
        my $count   = $breakdown->{$step}{count};
        print join("\t","BREAKDOWN:",$self->id,$self->model->name,$step,$sum,$count);
        $total += $sum;
    }

    return $total/60;
}

sub _cpu_slot_usage_breakdown {
    my $self = shift;
    my @params = @_;

    my %steps;

    my $workflow_instance = $self->newest_workflow_instance;
    my $bx;
    if (@params) {
        if ($params[0] =~ /event_type/) {
            $params[0] =~ s/event_type/name/;
        }
        $bx = Workflow::Operation::Instance->define_boolexpr(@params);
    }


    my @all_children;
    my @queue = $workflow_instance;

    while ( my $next = shift @queue ) {
        my @children = $next->related_instances;
        push @all_children, @children;
        push @queue,        @children;
    }

    for my $op_inst (@all_children) {
        if ($bx and not $bx->evaluate($op_inst)) {
            warn "skipping $op_inst $op_inst->{name}...\n";
            next;
        }
        my $op = $op_inst->operation;
        my $op_name = $op->name;
        my $op_type = $op->operation_type;

        if ($op_type->class eq 'Workflow::OperationType::Model') {
            # don't double count
            next;
        }

        if ($op_type->can('lsf_queue') and defined($op_type->lsf_queue)
            and $op_type->lsf_queue eq $ENV{GENOME_LSF_QUEUE_BUILD_WORKFLOW}
        ) {
            # skip jobs which run in workflow because they internally run another workflow
            next;
        }

        my $cpus = 1;
        my $rusage = ($op_type->can('lsf_resource') ? $op_type->lsf_resource : undef);
        if (defined($rusage)) {
            if ($rusage =~ /(?<!\S)-n\s+(\S+)/) {
                $cpus = $1;
            }
        }

        my $eclass;
        if ($op_type->can('command_class_name')) {
            $eclass = $op_type->command_class_name;
        }

        my $d1    = Date::Manip::ParseDate( $op_inst->end_time );
        my $d2    = Date::Manip::ParseDate( $op_inst->start_time );
        my $delta = Date::Manip::DateCalc( $d2, $d1 );
        my $value = Date::Manip::Delta_Format( $delta, 1, "%mt" );

        if ($value eq '') {
            $value = 0; # for crashed/incomplete steps
        }

        if ($cpus eq '') {
            die "null cpus??? resource was $rusage\n";
        }

        my $key         = $op_inst->name;
        $key =~ s/ \d+$//;
        $steps{$key}{sum} ||= 0;
        $steps{$key}{count} ||= 0;
        $steps{$key}{sum} += $value * $cpus;
        $steps{$key}{count} += $cpus;
    }

    return \%steps;
}

sub calculate_estimated_kb_usage {
    my $self = shift;

    # Default of 500 MiB in case a subclass fails to
    # override this method.  At least this way there
    # will be an allocation, which will likely be
    # wildly inaccurate, but if the build fails to fail,
    # when it finishes, it will reallocate down to the
    # actual size.  Whereas the previous behaviour
    # (return undef) caused *no* allocation to be made.
    # Which it has been decided is a bigger problem.
    return 512_000;
}

sub get_or_create_data_directory {
    #     If the data directory is not set, resolving it requires making an
    # allocation.  A build is unlikely to make a new allocation at any other
    # time, so a separate build instance method for allocating is not provided.
    my $self = shift;
    return $self->data_directory if $self->data_directory;

    my $allocation_path = 'model_data/' . $self->model->id . '/build'. $self->build_id;
    my $kb_requested = $self->calculate_estimated_kb_usage;
    unless ($kb_requested) {
        $self->error_message("Could not estimate kb usage for allocation!");
        return;
    }

    my $disk_group_name = $self->model->_resolve_disk_group_name_for_build($self);
    unless ($disk_group_name) {
        $self->error_message('Failed to resolve a disk group for a new build!');
        return;
    }

    my $disk_allocation = Genome::Disk::Allocation->create(
        disk_group_name => $disk_group_name,
        allocation_path => $allocation_path,
        kilobytes_requested => $kb_requested,
        owner_class_name => $self->class,
        owner_id => $self->id,
    );
    unless ($disk_allocation) {
        $self->error_message("Could not create allocation for build " . $self->__display_name__);
        return;
    }

    $self->data_directory($disk_allocation->absolute_path);
    return $self->data_directory;
}

sub reallocate {
    my $self = shift;

    my $status = $self->status;
    my $disk_allocation = $self->disk_allocation;

    if ($disk_allocation) {
        my $reallocated = eval { $disk_allocation->reallocate };
        $self->warning_message("Failed to reallocate disk space!") unless $reallocated;
    }
    else {
        $self->warning_message("Reallocate called for build (" . $self->__display_name__ . ") but it does not have a disk allocation.");
    }

    # Always returns 1 due to legacy behavior.
    return 1;
}

sub all_allocations {
    my $self = shift;

    my @allocations;
    push @allocations, $self->disk_allocation if $self->disk_allocation;

    push @allocations, $self->user_allocations;
    push @allocations, $self->symlinked_allocations;

    push @allocations, $self->input_allocations;
    push @allocations, $self->event_allocations;

    my %allocations = map { $_->id => $_ } @allocations;
    return values %allocations;
}

sub disk_usage_allocations {
    my $self = shift;

    my @allocations;
    push @allocations, $self->disk_allocation if $self->disk_allocation;

    push @allocations, $self->user_allocations;
    push @allocations, $self->symlinked_allocations;

    # Build inputs should not be counted toward the disk usage of a build
    #push @allocations, $self->input_allocations;
    push @allocations, $self->event_allocations;

    my %allocations = map { $_->id => $_ } @allocations;
    my @disk_usage_allocations;
    my $owner_class;
    for my $allocation (values %allocations) {
        $owner_class = $allocation->owner_class_name;
        next if $owner_class->isa('Genome::InstrumentData');
        next if $owner_class->isa('Genome::Model::Build') and
            $allocation->owner_id ne $self->id;
        next if $owner_class->isa('Genome::Model::Build::ReferenceSequence::AlignerIndex');
        next if $owner_class->isa('Genome::FeatureList');
        next if $owner_class->isa('Genome::Model::Tools::DetectVariants2::Result::Manual');
        next if $owner_class->isa('Genome::Model::RnaSeq::DetectFusionsResult::Chimerascan::VariableReadLength::Index');
        push @disk_usage_allocations, $allocation;
    }
    return @disk_usage_allocations;
}

sub input_allocations {
    my $self = shift;

    my @allocations;
    for my $input ($self->inputs) {
        my $value = $input->value;
        if ($value and $value->isa('Genome::Model::Build')) {
            push @allocations, $input->value->all_allocations();
        }
        else {
            push @allocations, Genome::Disk::Allocation->get(
                owner_id => $input->value_id,
                owner_class_name => $input->value_class_name,
            );
        }
    }
    return @allocations;
}

sub user_allocations {
    my $self = shift;

    my @results = $self->all_results;
    my @allocations = map { $_->disk_allocations } @results;
    return @allocations;
}


sub event_allocations {
    my $self = shift;

    my @allocations;
    my @events = $self->events;
    for my $event (@events) {
        my @event_allocations = Genome::Disk::Allocation->get(
            owner_id => $event->id,
            owner_class_name => $event->class,
        );
        push @allocations, @event_allocations if @event_allocations;
    }
    return @allocations;
}


sub all_results {
    my $self = shift;

    my @users = $self->result_users;
    my %seen;
    my @results;
    while(@users) {
        my $u = shift @users;
        my $result = $u->software_result;
        next if $seen{$result->id}; #already processed

        push @results, $result;
        push @users, Genome::SoftwareResult::User->get(user_class_name => $result->class, user_id => $result->id);
        $seen{$result->id}++;
    }

    return @results;
}

sub symlinked_allocations {
    my $self = shift;

    my $data_directory = $self->data_directory;
    return if not $data_directory or not -d $data_directory;

    # In some circumstances, this can get called (though all_allocations())
    # many times.  NFS slowness would compound the problem and make this
    # method way too slow.  We'll get the result the first time and cache
    # the answer
    unless ($self->{__symlinked_allocations}) {

        my %symlinks;
        File::Find::find(
            {
                wanted => sub{
                    return if not -l $File::Find::name;
                    return if -d $File::Find::name;
                    $symlinks{$File::Find::name} = readlink($File::Find::name);
                },
                follow_fast => 1,
                follow_skip => 2,
            },
            $data_directory,
        );

        my %allocations;
        for my $symlink ( keys %symlinks ) {
            my $target = $symlinks{$symlink};
            my @tokens = split(m#/+#, $target);
            my $allocation_path = join('/', @tokens[4..$#tokens]);
            my @allocations = Genome::Disk::Allocation->get(allocation_path => $allocation_path);
            next if not @allocations or @allocations > 1;
            my $allocation = $allocations[0];
            next if $allocations{$allocation->id};
            UR::Context->reload($allocation); # this may have been loaded and unarchived earlier
            $allocations{$allocation->id} = $allocation;
            $allocation->{_symlink_name} = $symlink;
            $allocation->{_target_name} = $target;
            $allocation->{_target_exists} = ( -e $target ? 1 : 0 );
        }

        my @allocs = values %allocations;
        $self->{__symlinked_allocations} = \@allocs;
        $self->{__symlinked_allocations_time} = time();
    }

    return @{ $self->{__symlinked_allocations}};
}

sub input_builds {
    my $self = shift;

    my @builds;
    for my $input ($self->inputs) {
        my $value = $input->value;
        if ($value and $value->isa('Genome::Model::Build')) {
            push @builds, $value;
            push @builds, $value->input_builds;
        }
    }
    return @builds;
}

sub relink_symlinked_allocations {
    my $self = shift;
    $self->debug_message('Relink symlinked allocations...');

    my @symlinked_allocations = $self->symlinked_allocations;
    $self->debug_message('Found '.@symlinked_allocations.' symlinked allocations');
    return 1 if not @symlinked_allocations;

    for my $symlinked_allocation ( @symlinked_allocations ) {
        $self->debug_message('Allocation: '.$symlinked_allocation->id);
        my $symlink_name = $symlinked_allocation->{_symlink_name};
        $self->debug_message("Symlink name: $symlink_name");
        my $target_name = $symlinked_allocation->{_target_name};
        $self->debug_message("Target name: $target_name");
        if ( $symlinked_allocation->{_target_exists} ) {
            $self->debug_message('Target exists! Skipping...');
            next;
        }
        if ( $symlinked_allocation->absolute_path eq $symlinked_allocation->{_target_name} ) {
            $self->debug_message('Target name matches absolute path! Skipping...');
            next;
        }
        my $new_target = $symlinked_allocation->absolute_path;
        if ( $new_target =~ m#^/gscarchive# ) {# preserve link if still archived
            $self->error_message('Allocation failed to reload or is still archived. Please correct. Skipping...');
            next;
        }
        $self->debug_message("Remove broken link: $symlink_name TO $target_name");
        unlink($symlink_name);
        $self->debug_message("Add link: $symlink_name TO $new_target");
        symlink($new_target, $symlink_name);
        $self->error_message('Failed to relink allocation!') if not -l $symlink_name;
    }

    $self->debug_message('Relink symlinked allocations...Done');
    return 1;
}

sub log_directory {
    my $self = shift;
    return unless $self->data_directory;
    return  $self->data_directory . '/logs/';
}

sub reports_directory {
    my $self = shift;
    return unless $self->data_directory;
    return $self->data_directory . '/reports/';
}

sub resolve_reports_directory { return reports_directory(@_); } #????

sub add_report {
    my ($self, $report) = @_;

    my $directory = $self->resolve_reports_directory;
    die "Could not resolve reports directory" unless $directory;
    if (-d $directory) {
        my $subdir = $directory . '/' . $report->name_to_subdirectory($report->name);
        if (-e $subdir) {
            $self->debug_message("Sub-directory $subdir exists!   Moving it out of the way...");
            my $n = 1;
            my $max = 20;
            while ($n < $max and -e $subdir . '.' . $n) {
                $n++;
            }
            if ($n == $max) {
                die "Too many re-runs of this report!  Contact Informatics..."
            }
            rename $subdir, "$subdir.$n";
            if (-e $subdir) {
                die "failed to move old report dir $subdir to $subdir.$n!: $!";
            }
        }
    }
    else {
        $self->status_message("creating directory $directory...");
        unless (Genome::Sys->create_directory($directory)) {
            die "failed to make directory $directory!: $!";
        }
    }

    if ($report->save($directory)) {
        $self->debug_message("Saved report to override directory: $directory");
        return 1;
    }
    else {
        $self->error_message("Error saving report!: " . $report->error_message());
        return;
    }
}

sub archivable {
    my $self = shift;
    my $allocation = $self->disk_allocation;
    unless ($allocation) {
        $self->warning_message("Could not get allocation for build " . $self->__display_name__);
        return 0;
    }
    return $allocation->archivable();
}

sub is_archived {
    my $self = shift;
    my $is_archived = 0;
    my @allocations = $self->all_allocations;
    for my $allocation (@allocations) {
        if ($allocation->is_archived()) {
            $is_archived = 1;
            last;
        }
    }
    return $is_archived;
}

sub start {
    my $self = shift;
    my %params = @_;

    # Regardless of how this goes, build requested should be unset. And we also want to know what software was used.
    $self->model->build_requested(0);
    $self->software_revision(Genome::Sys->snapshot_revision) unless $self->software_revision;

    eval {
        # Validate build for start and collect tags that represent problems.
        # Croak is used here instead of confess to limit error message length. The entire message must fit into the
        # body text of a note, and can cause commit problems if the length exceeds what the db column can accept.
        # TODO Delegate to some other method to create the error message
        my @tags = $self->validate_for_start;
        if (@tags) {
            my @msgs;
            for my $tag (@tags) {
                push @msgs, $tag->__display_name__;
            }
            Carp::croak "Build " . $self->__display_name__ . " could not be validated for start!\n" . join("\n", @msgs);
        }

        # Either returns the already-set data directory or creates an allocation for the data directory
        unless ($self->get_or_create_data_directory) {
            Carp::croak "Build " . $self->__display_name__ . " failed to resolve a data directory!";
        }

        # Give builds an opportunity to do some initialization after the data directory has been resolved
        unless ($self->post_allocation_initialization) {
            Carp::croak "Build " . $self->__display_name__ . " failed to initialize after resolving data directory!";
        }

        # Record that the event has been scheduled.
        $self->the_master_event->schedule;

        # Creates a workflow for the build
        # TODO Initialize workflow shouldn't take arguments
        unless ($self->_initialize_workflow($params{job_dispatch} || $ENV{GENOME_LSF_QUEUE_BUILD_WORKER_ALT})) {
            Carp::croak "Build " . $self->__display_name__ . " could not initialize workflow!";
        }

        # Launches the workflow (in a pend state, it's resumed by a commit hook)
        unless ($self->_launch(%params)) {
            Carp::croak "Build " . $self->__display_name__ . " could not be launched!";
        }

        $self->add_note(
            header_text => 'Build Started',
        );
    };

    if ($@) {
        my $error = $@;
        $self->add_note(
            header_text => 'Unstartable',
            body_text => "Could not start build, reason: $error",
        );
        $self->the_master_event->event_status('Unstartable');
        $self->error_message("Could not start build " . $self->__display_name__ . ", reason: $error");
        return;
    }

    return 1;
}

sub post_allocation_initialization {
    #     Override in subclasses to allow build to do initialization just after
    # 'data_directory' has been allocated.
    return 1;
}

sub validate_for_start_methods {
    # Be very wary of removing any of these as many subclasses use SUPER::validate_for_start_methods.
    # Each method should return tags.
    my @methods = (
        # 'validate_inputs_have_values' should be checked first.
        'validate_inputs_have_values',
        'inputs_have_compatible_reference',
        'validate_instrument_data',
        # instrument_data_assigned, # Several build subclasses use this.
    );
    return @methods;
}

sub validate_for_start {
    #     Run  all the 'validate_for_start_methods' and collect tags that
    # correspond to errors.
    my $self = shift;

    my @tags;
    my @methods = $self->validate_for_start_methods;

    for my $method (@methods) {
        unless ($self->can($method)) {
            die $self->warning_message("Validation method $method not found!");
        }
        my @returned_tags = grep { defined $_ } $self->$method(); # Prevents undef from being pushed to tags list
        push @tags, @returned_tags if @returned_tags;
    }

    return @tags;
}

sub instrument_data_assigned {
    #     Since this could be used by several build subclasses it is here
    # but it is not a default 'validate_for_start_method' for all builds.
    my $self = shift;
    my @tags;
    my @instrument_data = $self->instrument_data;
    unless (@instrument_data) {
        push @tags, UR::Object::Tag->create(
            type => 'error',
            properties => ['instrument_data'],
            desc => 'no instrument data assigned to build',
        );
    }
    return @tags;
}

sub validate_instrument_data{
    my $self = shift;
    my @tags;
    my @instrument_data = $self->instrument_data;
    for my $instrument_data (@instrument_data){
        if (not defined $instrument_data->read_count){
            push @tags, UR::Object::Tag->create(
                type => 'error',
                properties => ['instrument_data'],
                desc => 'read count for instrument data (' . $instrument_data->id . ') has not been calculated, use `genome instrument-data calculate-read-count` to correct this.',
            );
        } elsif (not $instrument_data->read_count){
            push @tags, UR::Object::Tag->create(
                type => 'error',
                properties => ['instrument_data'],
                desc => 'no reads for instrument data (' . $instrument_data->id . ') assigned to build',
            );
        }
    }
    return @tags;
}

sub validate_inputs_have_values {
    my $self = shift;
    my @inputs = grep { $self->can($_->name) } $self->inputs;

    # find inputs with undefined values
    my @inputs_without_values = grep { not defined $_->value } @inputs;
    my %input_names_to_ids;
    for my $input (@inputs_without_values){
        my $name = $input->name;
        if ($self->can("name")) {
            my $pmeta = $self->__meta__->property($name);
            if ($pmeta) {
                if ($pmeta->is_optional) {
                    next;
                }
            }
        }
        $input->value;
        $input_names_to_ids{$input->name} .= $input->value_class_name . ":" . $input->value_id . ',';
    }

    # make tags for inputs with undefined values
    my @tags;
    for my $input_name (keys %input_names_to_ids) {
        push @tags, UR::Object::Tag->create(
            type => 'error',
            properties => [$input_name],
            desc => "Value no longer exists for value id: " . $input_names_to_ids{$input_name},
        );
    }

    return @tags;
}

sub inputs_have_compatible_reference {
    my $self = shift;

    my @reference_sequence_methods = ('reference_sequence', 'reference', 'reference_sequence_build');

    # Determine the reference sequence for the build.
    my ($build_reference_method) = grep { $self->can($_) } @reference_sequence_methods;
    return unless $build_reference_method;
    my $build_reference_sequence = $self->$build_reference_method;

    # Determine the reference sequence for the inputs (and ensure compatiblity).
    my @inputs = $self->inputs;
    my @incompatible_properties;
    for my $input (@inputs) {
        my $object = $input->value;
        next unless $object; #this is reported in validate_inputs_have_values
        my ($input_reference_method) = grep { $object->can($_) } @reference_sequence_methods;
        next unless $input_reference_method;
        my $object_reference_sequence = $object->$input_reference_method;
        next unless $object_reference_sequence;

        unless($object_reference_sequence->is_compatible_with($build_reference_sequence)
                or $self->reference_being_replaced_for_input($input)) {
            push @incompatible_properties, $input->name;
        }
    }

    # Create tags for all the inputs with incompatible reference sequences.
    my $tag;
    if (@incompatible_properties) {
        $tag = UR::Object::Tag->create(
            type => 'error',
            properties => \@incompatible_properties,
            desc => "Not compatible with build's reference sequence '" . $build_reference_sequence->__display_name__ . "'.",
        );
    }

    return $tag;
}

sub reference_being_replaced_for_input {
    my $self = shift;
    my $input = shift;

    #for overriding in subclasses--by default none are replaced
    #(example of when this would be true: an imported BAM being realigned)
    return;
}


sub stop {
    my $self = shift;

    $self->status_message('Attempting to stop build: '.$self->id);

    my $user = getpwuid($<);
    if ($user ne 'apipe-builder' && $user ne $self->run_by) {
        $self->error_message("Can't stop a build originally started by: " . $self->run_by);
        return 0;
    }

    my $job = $self->_get_running_master_lsf_job;
    if ( defined $job ) {
        $self->status_message('Killing job: '.$job->{Job});
        $self->_kill_job($job);
        $self = Genome::Model::Build->load($self->id);
    }

    $self->add_note(
        header_text => 'Build Stopped',
    );

    my $self_event = $self->build_event;
    my $error = Genome::Model::Build::Error->create(
        build_event_id => $self_event->id,
        stage_event_id => $self_event->id,
        stage => 'all stages',
        step_event_id => $self_event->id,
        step => 'main',
        error => 'Killed by user',
    );

    $self->status_message('Failing build: '.$self->id);
    unless ($self->fail($error)) {
        $self->error_message('Failed to fail build');
        return;
    }

    return 1
}

sub _kill_job {
    my ($self, $job) = @_;

    Genome::Sys->shellcmd(
        cmd => 'bkill '.$job->{Job},
    );

    my $i = 0;
    do {
        $self->status_message("Waiting for job to stop") if ($i % 10 == 0);
        $i++;
        sleep 1;
        $job = $self->_get_job( $job->{Job} );

        if ($i > 60) {
            $self->error_message("Build master job did not die after 60 seconds.");
            return 0;
        }
    } while ($job && ($job->{Status} ne 'EXIT' && $job->{Status} ne 'DONE'));

    return 1;
}

sub _get_running_master_lsf_job {
    my $self = shift;

    my $job_id = $self->the_master_event->lsf_job_id;
    return if not defined $job_id;

    my $job = $self->_get_job($job_id);
    return if not defined $job;

    if ( $job->{Status} eq 'EXIT' or $job->{Status} eq 'DONE' ) {
        return;
    }

    return $job;
}

sub _get_job {
    use Genome::Model::Command::Services::Build::Scan;
    my $self = shift;
    my $job_id = shift;

    my @jobs = ();
    my $iter = Job::Iterator->new($job_id);
    while (my $job = $iter->next) {
        push @jobs, $job;
    }

    if (@jobs > 1) {
        $self->error_message("More than 1 job found for this build? Alert apipe");
        return 0;
    }

    return shift @jobs;
}

sub _launch {
    my $self = shift;
    my %params = @_;

    local $ENV{UR_DUMP_DEBUG_MESSAGES} = 1;
    local $ENV{UR_COMMAND_DUMP_DEBUG_MESSAGES} = 1;
    local $ENV{UR_DUMP_STATUS_MESSAGES} = 1;
    local $ENV{UR_COMMAND_DUMP_STATUS_MESSAGES} = 1;
    local $ENV{GENOME_BUILD_ID} = $self->id;

    # right now it is "inline" or the name of an LSF queue.
    # ultimately, it will be the specification for parallelization
    # including whether the server is inline, forked, or bsubbed, and the
    # jobs are inline, forked or bsubbed from the server
    my $model = $self->model;

    my $server_dispatch = _server_dispatch($model, \%params);
    my $job_dispatch = _job_dispatch($model, \%params);
    my $job_group = _job_group(\%params);
    my $job_group_spec = _job_group_spec($job_group);

    # all params should have been deleted (as they were handled)
    die "Bad params!  Expected server_dispatch and job_dispatch!" . Data::Dumper::Dumper(\%params) if %params;

    my $build_event = $self->the_master_event;

    if ($server_dispatch eq 'inline') {
        my %args = (
            model_id => $self->model_id,
            build_id => $self->id,
        );
        if ($job_dispatch eq 'inline') {
            $args{inline} = 1;
        }

        my $rv = Genome::Model::Command::Services::Build::Run->execute(%args);
        return $rv;
    }
    else {
        my $lsf_project = "build" . $self->id;
        $ENV{'WF_LSF_PROJECT'} = $lsf_project;
<<<<<<< HEAD
        my $user = Genome::Sys->username;
        my $lsf_command  = join(' ',
            'bsub -N -H',
            '-P', $lsf_project,
            '-q', $server_dispatch,
            ($ENV{WF_EXCLUDE_JOB_GROUP} ? '' : $job_group_spec),
            '-u', Genome::Utility::Email::construct_address(),
            '-o', $build_event->output_log_file,
            '-e', $build_event->error_log_file,
            '"', 
              'annotate-log',
              ($Command::entry_point_bin || 'genome'),
              'model services build run',
              $add_args,
              '--model-id', $model->id,
              '--build-id', $self->id,
              "1>" . $build_event->output_log_file,
              "2>" . $build_event->error_log_file,
            '"'
        );
        print "************** $lsf_command ***********\n";
        my $job_id = $self->_execute_bsub_command($lsf_command);
=======

        my $bsub_bin = 'bsub';
        my $genome_bin = $Command::entry_point_bin || 'genome';

        if ($self->_should_run_as && $self->_can_run_as) {
            # -i simulates login which help prevent this from being abused to
            # execute arbitrary commands.
            $self->creation_event->user_name($self->model->run_as);
            $bsub_bin = [qw(sudo -n -i -u), $self->model->run_as, '--',
                _sudo_wrapper()];
        }

        my @bsub_args = (
            email    => Genome::Utility::Email::construct_address(),
            err_file => $build_event->error_log_file,
            hold_job => 1,
            log_file => $build_event->output_log_file,
            project  => $lsf_project,
            queue    => $server_dispatch,
            send_job_report => 1,
            never_rerunnable => 1,
        );
        unless ($ENV{WF_EXCLUDE_JOB_GROUP}) {
            push @bsub_args, job_group => $job_group;
        }

        my @genome_cmd = (
            'annotate-log', $genome_bin, qw(model services build run),
        );

        my @genome_args;
        # args have to be --key=value for _sudo_wrapper()
        push @genome_args, '--model-id=' . $model->id;
        push @genome_args, '--build-id=' . $self->id;
        if ($job_dispatch eq 'inline') {
            push @genome_args, '--inline';
        }

        my $job_id = $self->_execute_bsub_command(
            $bsub_bin,
            @bsub_args,
            cmd => [ @genome_cmd, @genome_args ],
        );
>>>>>>> 7e5dd380
        return unless $job_id;

        $build_event->lsf_job_id($job_id);

        return 1;
    }
}

sub _should_run_as {
    my $self = shift;
    return (Genome::Sys->username ne $self->model->run_as);
}

sub _can_run_as {
    my $self = shift;

    my $sudo_wrapper = _sudo_wrapper();
    unless ( -x $sudo_wrapper ) {
        return;
    }

    return 1;
}

sub _sudo_wrapper { '/usr/local/bin/bsub-genome-build' }

sub _job_dispatch {
    my $model = shift;
    my $params = shift;
    my $job_dispatch;
    if (exists($params->{job_dispatch})) {
        $job_dispatch = delete $params->{job_dispatch};
    } elsif ($model->processing_profile->can('job_dispatch') && defined $model->processing_profile->job_dispatch) {
        $job_dispatch = $model->processing_profile->job_dispatch;
    } else {
        $job_dispatch = $ENV{GENOME_LSF_QUEUE_BUILD_WORKER_ALT};
    }
    return $job_dispatch;
}

sub _server_dispatch {
    my $model = shift;
    my $params = shift;
    my $server_dispatch;
    if (exists($params->{server_dispatch})) {
        $server_dispatch = delete $params->{server_dispatch};
    } elsif ($model->processing_profile->can('server_dispatch') && defined $model->processing_profile->server_dispatch) {
        $server_dispatch = $model->processing_profile->server_dispatch;
    } elsif ($model->can('server_dispatch') && defined $model->server_dispatch) {
        $server_dispatch = $model->server_dispatch;
    } else {
        $server_dispatch = $ENV{GENOME_LSF_QUEUE_BUILD_WORKFLOW};
    }
    return $server_dispatch;
}

sub _default_job_group {
    my $user = getpwuid($<);
    return '/apipe-build/' . $user;
}

sub _job_group {
    my $params = shift;
    my $job_group = _default_job_group();
    if (exists $params->{job_group}) {
        $job_group = delete $params->{job_group};
    }
    return $job_group;
}

sub _job_group_spec {
    my $job_group = shift;
    return ($job_group ? " -g $job_group" : '');
}

sub _initialize_workflow {
    #     Create the data and log directories and resolve the workflow for this build.
    my $self = shift;
    my $optional_lsf_queue = shift || $ENV{GENOME_LSF_QUEUE_BUILD_WORKER_ALT};

    Genome::Sys->create_directory( $self->data_directory )
        or return;

    Genome::Sys->create_directory( $self->log_directory )
        or return;

    my $model = $self->model;
    my $processing_profile = $self->processing_profile;
    my $workflow = $model->_resolve_workflow_for_build($self, $optional_lsf_queue);

    ## so developers dont fail before the workflow changes get deployed to /gsc/scripts
    # NOTE: Genome::Config is obsolete, so this code must work when it is not installed as well.
    if ($workflow->can('notify_url') and $ENV{GENOME_SYS_SERVICES_WEB_VIEW_URL}) {
        require UR::Object::View::Default::Xsl;

        my $cachetrigger = $ENV{GENOME_SYS_SERVICES_WEB_VIEW_URL};
        $cachetrigger =~ s/view$/cachetrigger/;

        my $url = $cachetrigger . '/' . UR::Object::View::Default::Xsl::type_to_url(ref($self)) . '/status.html?id=' . $self->id;
        $url .= ' ' . $cachetrigger . '/workflow/operation/instance/statuspopup.html?id=[WORKFLOW_ID]';

        $workflow->notify_url($url);
    }
    $workflow->save_to_xml(OutputFile => $self->data_directory . '/build.xml');

    return $workflow;
}

sub _execute_bsub_command { # here to overload in testing
    my ($self, @cmd) = @_;

    local $ENV{UR_DUMP_DEBUG_MESSAGES} = 1;
    local $ENV{UR_COMMAND_DUMP_DEBUG_MESSAGES} = 1;
    local $ENV{UR_DUMP_STATUS_MESSAGES} = 1;
    local $ENV{UR_COMMAND_DUMP_STATUS_MESSAGES} = 1;

    if ($ENV{UR_DBI_NO_COMMIT}) {
        $self->warning_message("Skipping bsub when NO_COMMIT is turned on (job will fail)\n");
        return 1;
    }

    my $job_id = eval { Genome::Sys::LSF::bsub::run(@cmd) };
    if ($@) {
        $self->error_message("Failed to launch bsub:\n$@\n");
        return;
    }

    # create a change record so that if it is "undone" it will kill the job
    my $bsub_undo = sub {
        $self->status_message("Killing LSF job ($job_id) for build " . $self->__display_name__ . ".");
        system("bkill $job_id");
    };
    my $lsf_change = UR::Context::Transaction->log_change($self, 'UR::Value', $job_id, 'external_change', $bsub_undo);
    unless ($lsf_change) {
        die $self->error_message("Failed to record LSF job submission ($job_id).");
    }

    # create a commit observer to resume the job when build is committed to database
    my $process = UR::Context->process;
    my $commit_observer = $process->add_observer(
        aspect => 'commit',
        callback => sub {
            my $bresume_output = `bresume $job_id`; chomp $bresume_output;
            $self->status_message($bresume_output) unless ( $bresume_output =~ /^Job <$job_id> is being resumed$/ );
        },
    );
    unless ($commit_observer) {
        $self->error_message("Failed to add commit observer to resume LSF job ($job_id).");
    }

    return "$job_id";
}

sub initialize {
    my $self = shift;

    $self->_verify_build_is_not_abandoned_and_set_status_to('Running')
        or return;

    $self->generate_send_and_save_report('Genome::Model::Report::BuildInitialized')
        or return;

    return 1;
}

sub fail {
    my ($self, @errors) = @_;

    # reload all the events
    my @e = Genome::Model::Event->load(build_id => $self->build_id);

    $self->_verify_build_is_not_abandoned_and_set_status_to('Failed', 1)
        or return;

    if ($self->disk_allocation) {
        $self->reallocate;
    }

    # set event status
    for my $e ($self->the_events(event_status => 'Running')) {
        $e->event_status('Failed');
    }

    $self->generate_send_and_save_report(
        'Genome::Model::Report::BuildFailed', {
            errors => \@errors,
        },
    )
        or return;

    for my $error (@errors) {
        $self->add_note(
            header_text => 'Failed Stage',
            body_text => $error->stage,
        );
        $self->add_note(
            header_text => 'Failed Step',
            body_text => $error->step,
        );
        $self->add_note(
            header_text => 'Failed Error',
            body_text => $error->error,
            auto_truncate_body_text => 1,
        );
    }

    return 1;
}

sub success {
    my $self = shift;

    # reload all the events
    my @e = Genome::Model::Event->load(build_id => $self->build_id);

    # set status
    $self->_verify_build_is_not_abandoned_and_set_status_to('Succeeded', 1)
        or return;

    # set event status
    for my $e ($self->the_events(event_status => ['Running','Scheduled'])) {
        $e->event_status('Abandoned');
    }

    # report - if this fails set status back to Running, then the workflow will fail it
    unless ( $self->generate_send_and_save_report( $self->report_generator_class_for_success ) ) {
        $self->_verify_build_is_not_abandoned_and_set_status_to('Running');
        return;
    }

    # Launch new builds for any convergence models containing this model.
    # To prevent infinite loops, don't do this for convergence builds.
    # FIXME convert this to use the commit callback and model links with a custom notify that doesn't require succeeded builds
    if($self->type_name !~ /convergence/) {
        for my $model_group ($self->model->model_groups) {
            eval {
                $model_group->schedule_convergence_rebuild;
            };
            if($@) {
                $self->error_message('Could not schedule convergence build for model group ' . $model_group->id . '.  Continuing anyway.');
            }
        }
    }

    my $commit_callback;
    $commit_callback = sub {
        $self->the_master_event->cancel_change_subscription('commit', $commit_callback); #only fire once
        $self->debug_message('Firing build success commit callback.');
        my $result = eval {
            Genome::Search->queue_for_update($self->model);
            $self->model->_trigger_downstream_builds($self);
        };
        if($@) {
            $self->error_message('Error executing success callback: ' . $@);
            return;
        }
        unless($result) {
            $self->error_message('Success callback failed.');
            return;
        }

        return UR::Context->commit; #a separate commit is necessary for any changes in the callback
    };

    #The build itself has no __changes__ and UR::Context->commit() will not trigger the subscription if on that object, so
    #use the master build event which has just been updated to 'Succeeded' with the current time.
    $self->the_master_event->create_subscription(
        method => 'commit',
        callback => $commit_callback,
    );

    # reallocate - always returns true (legacy behavior)
    $self->reallocate;

    # TODO Reconsider this method name
    $self->perform_post_success_actions;

    return 1;
}

# TODO Reconsider this name
sub perform_post_success_actions {
    my $self = shift;
    return 1;
}

sub _verify_build_is_not_abandoned_and_set_status_to {
    my ($self, $status, $set_date_completed) = @_;

    my $build_event = $self->build_event;
    # Do we have a master event?
    unless ( $build_event ) {
        $self->error_message(
            'Cannot set build ('.$self->id.") status to '$status' because it does not have a master event."
        );
        return;
    }

    # Is it abandoned?
    if ( $build_event->event_status eq 'Abandoned' ) {
        $self->error_message(
            'Cannot set build ('.$self->id.") status to '$status' because the master event has been abandoned."
        );
        return;
    }

    # Set status and date completed
    $build_event->event_status($status);
    $build_event->date_completed( UR::Context->current->now ) if $set_date_completed;

    return $build_event;
}


sub abandon {
    my $self = shift;
    my $header_text = shift || 'Build Abandoned';
    my $body_text = shift;

    my $status = $self->status;
    if ($status && $status eq 'Abandoned') {
        return 1;
    }

    if ($status && ($status eq 'Running' || $status eq 'Scheduled')) {
        $self->stop;
    }

    # Abandon events
    $self->_abandon_events
        or return;

    # Reallocate - always returns true (legacy behavior)
    if ($self->disk_allocation) {
        $self->reallocate;
    }

    $self->_deactivate_software_results;

    my %add_note_args = (header_text => $header_text);
    $add_note_args{body_text} = $body_text if defined $body_text;
    $self->add_note(%add_note_args);

    Genome::Search->queue_for_update($self->model);

    return 1;
}

sub _deactivate_software_results {
    my $self = shift;
    map{$_->active(0)} Genome::SoftwareResult::User->get(user_class_name => $self->subclass_name, user_id => $self->id);
    return 1;
}

sub _unregister_software_results {
    my $self = shift;
    my @registrations = Genome::SoftwareResult::User->get(user_class_name => $self->subclass_name, user_id => $self->id);
    for my $registration (@registrations){
        unless($registration->delete){
            $self->error_message("Failed to delete registration: " . Data::Dumper::Dumper($registration));
            return;
        }
    }

    return 1;
}

sub _abandon_events { # does not realloc
    my $self = shift;

    my @events = do {
        no warnings;
        sort { $b->date_scheduled cmp $a->date_scheduled } $self->events;
    };

    for my $event ( @events ) {
        unless ( $event->abandon ) {
            $self->error_message(
                sprintf(
                    'Failed to abandon build (%s) because could not abandon event (%s).',
                    $self->id,
                    $event->id,
                )
            );
            return;
        }
    }

    return 1;
}

sub reports {
    my $self = shift;
    my $report_dir = $self->resolve_reports_directory;
    return unless -d $report_dir;
    return Genome::Report->create_reports_from_parent_directory($report_dir);
}

sub get_report {
    my ($self, $report_name) = @_;

    unless ( $report_name ) { # die?
        $self->error_message("No report name given to get report");
        return;
    }

    my $report_dir = $self->reports_directory.'/'.
    Genome::Report->name_to_subdirectory($report_name);
    return unless -d $report_dir;

    return Genome::Report->create_report_from_directory($report_dir);
}

sub available_reports {
    my $self = shift;
    my $report_dir = $self->resolve_reports_directory;
    return unless -d $report_dir;
    return Genome::Report->create_reports_from_parent_directory($report_dir);
}

sub generate_send_and_save_report {
    my ($self, $generator_class, $additional_params) = @_;

    $additional_params ||= {};
    my $generator = $generator_class->create(
        build_id => $self->id,
        %$additional_params,
    );
    unless ( $generator ) {
        $self->error_message(
            sprintf(
                "Can't create report generator (%s) for build (%s)",
                $generator_class,
                $self->id
            )
        );
        return;
    }

    my $report = $generator->generate_report;
    unless ( $report ) {
        $self->error_message(
            sprintf("Can't generate report (%s) for build (%s)", $generator->name, $self->id)
        );
        return;
    }
    $self->add_report($report)
        or return;

    # Do not send report if user is apipe-builder/tester and it is a init, fail or succ report
    my $username = $self->build_event->user_name;
    return 1 if ( $username eq 'apipe-builder' or $username eq 'apipe-tester' )
        and grep { $generator_class eq 'Genome::Model::Report::'.$_ } (qw/ BuildInitialized BuildSucceeded BuildFailed /);
    # or user does not exist
    return 1 if not getpwnam($username);

    my $to = Genome::Sys::User->get(username => $username);
    return 1 if not $to;

    my $email_confirmation = Genome::Report::Email->send_report(
        report => $report,
        to => $to->id,
        from => 'apipe@'.Genome::Config::domain(),
        replyto => 'noreply@'.Genome::Config::domain(),
        # maybe not the best/correct place for this information but....
        xsl_files => [ $generator->get_xsl_file_for_html ],
    );
    unless ( $email_confirmation ) {
        $self->error_message('Couldn\'t email build report ('.lc($report->name).')');
        return;
    }

    return $report;
}

sub report_generator_class_for_success { # in subclass replace w/ summary or the like?
    return 'Genome::Model::Report::BuildSucceeded';
}

#< SUBCLASSING >#
#
# This is called by the infrastructure to appropriately classify abstract processing profiles
# according to their type name because of the "sub_classification_method_name" setting
# in the class definiton...
sub _resolve_subclass_name {
    my $class = shift;

    my $type_name;
	if ( ref($_[0]) and $_[0]->isa(__PACKAGE__) ) {
		$type_name = $_[0]->model->type_name;
	}
    else {
        my ($bx,@extra) = $class->define_boolexpr(@_);
        my %params = ($bx->params_list, @extra);
        my $model_id = $params{model_id};
        my $model = Genome::Model->get($model_id);
        unless ($model) {
            return undef;
        }
        $type_name = $model->type_name;
    }

    unless ( $type_name ) {
        my $rule = $class->define_boolexpr(@_);
        $type_name = $rule->value_for('type_name');
    }

    if (defined $type_name ) {
        my $subclass_name = $class->_resolve_subclass_name_for_type_name($type_name);
        my $sub_classification_method_name = $class->__meta__->sub_classification_method_name;
        if ( $sub_classification_method_name ) {
            if ( $subclass_name->can($sub_classification_method_name)
                 eq $class->can($sub_classification_method_name) ) {
                return $subclass_name;
            } else {
                return $subclass_name->$sub_classification_method_name(@_);
            }
        } else {
            return $subclass_name;
        }
    } else {
        return undef;
    }
}

sub _resolve_subclass_name_for_type_name {
    my ($class,$type_name) = @_;
    my @type_parts = split(' ',$type_name);

    my @sub_parts = map { ucfirst } @type_parts;
    my $subclass = join('',@sub_parts);

    my $class_name = join('::', 'Genome::Model::Build' , $subclass);
    return $class_name;

}

sub _resolve_type_name_for_class {
    my $class = shift;

    my ($subclass) = $class =~ /^Genome::Model::Build::([\w\d]+)$/;
    return unless $subclass;

    return lc join(" ", ($subclass =~ /[a-z\d]+|[A-Z\d](?:[A-Z\d]+|[a-z]*)(?=$|[A-Z\d])/gx));

    my @words = $subclass =~ /[a-z\d]+|[A-Z\d](?:[A-Z\d]+|[a-z]*)(?=$|[A-Z\d])/gx;
    return lc(join(" ", @words));
}

sub get_all_objects {
    my $self = shift;

    my $sorter = sub { # not sure why we sort, but I put it in a anon sub for convenience
        return unless @_;
        #if ( $_[0]->id =~ /^\-/) {
            return sort {$b->id cmp $a->id} @_;
            #}
            #else {
            #return sort {$a->id cmp $b->id} @_;
            #}
    };

    return map { $sorter->( $self->$_ ) } (qw(events inputs metrics from_build_links to_build_links));
}

sub yaml_string {
    my $self = shift;
    my $string = YAML::Dump($self);
    for my $object ($self->get_all_objects) {
        $string .= YAML::Dump($object);
    }
    return $string;
}

sub add_to_build{
    my $self = shift;
    my (%params) = @_;
    my $build = delete $params{to_build};
    my $role = delete $params{role};
    $role||='member';

    $self->error_message("no to_build provided!") and die unless $build;
    my $from_id = $self->id;
    my $to_id = $build->id;
    unless( $to_id and $from_id){
        $self->error_message ( "no value for this build(from_build) id: <$from_id> or to_build id: <$to_id>");
        die;
    }
    my $reverse_bridge = Genome::Model::Build::Link->get(from_build_id => $to_id, to_build_id => $from_id);
    if ($reverse_bridge){
        my $string =  "A build link already exists for these two builds, and in the opposite direction than you specified:\n";
        $string .= "to_build: ".$reverse_bridge->to_build." (this build)\n";
        $string .= "from_build: ".$reverse_bridge->from_build." (the build you are trying to set as a 'to' build for this one)\n";
        $string .= "role: ".$reverse_bridge->role;
        $self->error_message($string);
        die;
    }
    my $bridge = Genome::Model::Build::Link->get(from_build_id => $from_id, to_build_id => $to_id);
    if ($bridge){
        my $string =  "A build link already exists for these two builds:\n";
        $string .= "to_build: ".$bridge->to_build." (the build you are trying to set as a 'to' build for this one)\n";
        $string .= "from_build: ".$bridge->from_build." (this build)\n";
        $string .= "role: ".$bridge->role;
        $self->error_message($string);
        die;
    }
    $bridge = Genome::Model::Build::Link->create(from_build_id => $from_id, to_build_id => $to_id, role => $role);
    return $bridge;
}

sub add_from_build { # rename "add an underlying build" or something...
    my $self = shift;
    my (%params) = @_;
    my $build = delete $params{from_build};
    my $role = delete $params{role};
    $role||='member';

    $self->error_message("no from_build provided!") and die unless $build;
    my $to_id = $self->id;
    my $from_id = $build->id;
    unless( $to_id and $from_id){
        $self->error_message ( "no value for this build(to_build) id: <$to_id> or from_build id: <$from_id>");
        die;
    }
    my $reverse_bridge = Genome::Model::Build::Link->get(from_build_id => $to_id, to_build_id => $from_id);
    if ($reverse_bridge){
        my $string =  "A build link already exists for these two builds, and in the opposite direction than you specified:\n";
        $string .= "to_build: ".$reverse_bridge->to_build." (the build you are trying to set as a 'from' build for this one)\n";
        $string .= "from_build: ".$reverse_bridge->from_build." (this build)\n";
        $string .= "role: ".$reverse_bridge->role;
        $self->error_message($string);
        die;
    }
    my $bridge = Genome::Model::Build::Link->get(from_build_id => $from_id, to_build_id => $to_id);
    if ($bridge){
        my $string =  "A build link already exists for these two builds:\n";
        $string .= "to_build: ".$bridge->to_build." (this build)\n";
        $string .= "from_build: ".$bridge->from_build." (the build you are trying to set as a 'from' build for this one)\n";
        $string .= "role: ".$bridge->role;
        $self->error_message($string);
        die;
    }
    $bridge = Genome::Model::Build::Link->create(from_build_id => $from_id, to_build_id => $to_id, role => $role);
    return $bridge;
}

sub delete {
    my $self = shift;

    # Abandon events
    $self->status_message("Abandoning events associated with build");
    unless ($self->_abandon_events) {
        $self->error_message(
            "Unable to delete build (".$self->id.") because the events could not be abandoned"
        );
        confess $self->error_message;
    }

    # Delete all associated objects
    $self->status_message("Deleting other objects associated with build");
    my @objects = $self->get_all_objects; # TODO this method name should be changed
    for my $object (@objects) {
        $object->delete;
    }

    # Remove the build as a Software Result User
    $self->status_message("Unregistering software results associated with build");
    $self->_unregister_software_results;

    # Deallocate build directory, which will also remove it (unless no commit is on)
    my $disk_allocation = $self->disk_allocation;
    if ($disk_allocation) {
        $self->status_message("Deallocating build directory");
        unless ($disk_allocation->deallocate) {
            $self->warning_message('Failed to deallocate disk space.');
        }
    }

    return $self->SUPER::delete;
}

sub set_metric {
    my $self = shift;
    my $metric_name  = shift;
    my $metric_value = shift;

    my $metric = Genome::Model::Metric->get(build_id=>$self->id, name=>$metric_name);
    my $new_metric;
    if ($metric) {
        #delete an existing one and create the new one
        $metric->delete;
        $new_metric = Genome::Model::Metric->create(build_id=>$self->id, name=>$metric_name, value=>$metric_value);
    } else {
        $new_metric = Genome::Model::Metric->create(build_id=>$self->id, name=>$metric_name, value=>$metric_value);
    }

    return $new_metric->value;
}

sub get_metric {
    my $self = shift;
    my $metric_name = shift;

    my $metric = Genome::Model::Metric->get(build_id=>$self->id, name=>$metric_name);
    if ($metric) {
        return $metric->value;
    }
}

# Returns a list of files contained in the build's data directory
sub files_in_data_directory {
    my $self = shift;
    my @files;
    my $iter = File::Next::files($self->data_directory);
    while(defined (my $file = $iter->())) {
        push @files, $file;
    }
    return \@files;
}

# Given a full path to a file, return a path relative to the build directory
sub full_path_to_relative {
    my ($self, $path) = @_;
    my $rel_path = $path;
    my $dir = $self->data_directory;
    $dir .= '/' unless substr($dir, -1, 1) eq '/';
    $rel_path =~ s/$dir//;
    $rel_path .= '/' if -d $path and substr($rel_path, -1, 1) ne '/';
    return $rel_path;
}

#
# Diff Methods
#
# There has been a slow migration away from individually written build subclasses.
# Ony one of these methods has been updated to defer to the model definition.
# The others will need some sort of updating.
#

# Returns a list of files that should be ignored by the diffing done by compare_output
# Files should be relative to the data directory of the build and can contain regex.
# Override in subclasses!
sub files_ignored_by_diff {
    my $self = shift;
    return $self->model_class->files_ignored_by_build_diff($self);
}

# Returns a list of directories that should be ignored by the diffing done by compare_output
# Directories should be relative to the data directory of the build and can contain regex.
# Override in subclasses!
sub dirs_ignored_by_diff {
    return ();
}

# A list of regexes that, when applied to file paths that are relative to the build's data
# directory, return only one result. This is useful for files that don't have consistent
# names between builds (for example, if they have the build_id embedded in them. Override
# in subclasses!
sub regex_files_for_diff {
    return ();
}

# A list of metrics that the differ should ignore. Some model/build types store information
# as metrics that need to be diffed. Override this in subclasses.
sub metrics_ignored_by_diff {
    return ();
}

# A hash of method suffixes and a file name regex that triggers a custom diff method. This should include those
# files that have timestamps or other changing fields in them that an md5sum can't handle.
# Each suffix should have a method called diff_<SUFFIX> that'll contain the logic.
sub regex_for_custom_diff {
    my $self = shift;

    # Standard custom differs
    my @regex_for_custom_diff = (
        hq     => '\.hq$',
        gz     => '(?<!\.vcf)\.gz$',
        vcf    => '\.vcf$',
        vcf_gz => '\.vcf\.gz$',
    );

    # Addition custom differs
    my $model_class = $self->model_class;
    if ( $model_class->can('addtional_regex_for_custom_diff') ) {
        my @addtional_regex_for_custom_diff = $model_class->addtional_regex_for_custom_diff;
        if ( @addtional_regex_for_custom_diff % 2 != 0 ) {
            Carp::confess('Invalid addtional_regex_for_custom_diff! '.Data::Dumper::Dumper(\@addtional_regex_for_custom_diff));
        }
        push @regex_for_custom_diff, @addtional_regex_for_custom_diff;
    }

    return @regex_for_custom_diff;
}

sub matching_regex_for_custom_diff {
    my $self = shift;
    my $path = shift;

    my %regex_for_custom_diff = $self->regex_for_custom_diff;
    my %matching_regex_for_custom_diff;
    for my $key (keys %regex_for_custom_diff) {
        my $regex = $regex_for_custom_diff{$key};
        $matching_regex_for_custom_diff{$key} = $regex if $path =~ /$regex/;
    }

    return %matching_regex_for_custom_diff;
}

# Gzipped files contain the timestamp and name of the original file, so this prints
# the uncompressed file to STDOUT and pipes it to md5sum.
sub diff_gz {
    my ($self, $first_file, $second_file) = @_;
    my $first_md5  = `gzip -dc $first_file | md5sum`;
    my $second_md5 = `gzip -dc $second_file | md5sum`;
    return 1 if $first_md5 eq $second_md5;
    return 0;
}

sub diff_vcf {
    my ($self, $first_file, $second_file) = @_;
    my $first_md5  = qx(grep -vP '^##fileDate' $first_file | md5sum);
    my $second_md5 = qx(grep -vP '^##fileDate' $second_file | md5sum);
    return ($first_md5 eq $second_md5 ? 1 : 0);
}

sub diff_hq {
    my ($self, $first_file, $second_file) = @_;
    my $first_md5  = qx(grep -vP '^##fileDate' $first_file | grep -vP '^##startTime' | grep -vP '^##cmdline' | md5sum);
    my $second_md5 = qx(grep -vP '^##fileDate' $second_file | grep -vP '^##startTime' | grep -vP '^##cmdline' | md5sum);
    return ($first_md5 eq $second_md5 ? 1 : 0);
}

sub diff_vcf_gz {
    my ($self, $first_file, $second_file) = @_;
    my $first_md5  = qx(zcat $first_file | grep -vP '^##fileDate' | md5sum);
    my $second_md5 = qx(zcat $second_file | grep -vP '^##fileDate' | md5sum);
    return ($first_md5 eq $second_md5 ? 1 : 0);
}

# This method takes another build id and compares that build against this one. It gets
# a list of all the files in both builds and attempts to find pairs of corresponding
# files. The files/dirs listed in the files_ignored_by_diff and dirs_ignored_by_diff
# are ignored entirely, while files listed by regex_files_for_diff are retrieved
# using regex instead of a simple string eq comparison.
sub compare_output {
    my ($self, $other_build_id) = @_;
    my $build_id = $self->build_id;
    confess "Require build ID argument!" unless defined $other_build_id;
    my $other_build = Genome::Model::Build->get($other_build_id);
    confess "Could not get build $other_build_id!" unless $other_build;

    unless ($self->model_id eq $other_build->model_id) {
        confess "Builds $build_id and $other_build_id are not from the same model!";
    }
    unless ($self->class eq $other_build->class) {
        confess "Builds $build_id and $other_build_id are not the same type!";
    }

    # Create hashes for each build, keys are paths relative to build directory and
    # values are full file paths
    my (%file_paths, %other_file_paths);
    require Cwd;
    for my $file (@{$self->files_in_data_directory}) {
        my $abs_path = Cwd::abs_path($file);
        next unless $abs_path; # abs_path returns undef if a subdirectory of file does not exist
        $file_paths{$self->full_path_to_relative($file)} = $abs_path;
    }
    for my $other_file (@{$other_build->files_in_data_directory}) {
        $other_file_paths{$other_build->full_path_to_relative($other_file)} = Cwd::abs_path($other_file);
    }

    # Now cycle through files in this build's data directory and compare with
    # corresponding files in other build's dir
    my %diffs;
    FILE: for my $rel_path (sort keys %file_paths) {
        my $abs_path = delete $file_paths{$rel_path};
        warn "abs_path ($abs_path) does not exist\n" unless (-e $abs_path);
        my $dir = $self->full_path_to_relative(dirname($abs_path));

        next FILE if -d $abs_path;
        next FILE if $rel_path =~ /server_location.txt/;
        next FILE if grep { $dir =~ /$_/ } $self->dirs_ignored_by_diff;
        next FILE if grep { $rel_path =~ /$_/ } $self->files_ignored_by_diff;

        # Gotta check if this file matches any of the supplied regex patterns.
        # If so, find the one (and only one) file from the other build that
        # matches the same pattern
        my ($other_rel_path, $other_abs_path);
        REGEX: for my $regex ($self->regex_files_for_diff) {
            next REGEX unless $rel_path =~ /$regex/;

            #check for captures to narrow the search for the matching file
            if($regex =~ /\([^?].*?\)/) {
                my $modified_regex = $regex;
                for($rel_path =~ /$regex/) {
                    #replace captures with their found values from the original file
                    $modified_regex =~ s/\([^?].*?\)/$_/;
                }

                $regex = $modified_regex;
            }

            my @other_keys = grep { $_ =~ /$regex/ } sort keys %other_file_paths;
            if (@other_keys > 1) {
                $diffs{$rel_path} = "multiple files from $other_build_id matched file name pattern $regex\n" . join("\n", @other_keys);
                map { delete $other_file_paths{$_} } @other_keys;
                next FILE;
            }
            elsif (@other_keys < 1) {
                $diffs{$rel_path} = "no files from $other_build_id matched file name pattern $regex";
                next FILE;
            }
            else {
                $other_rel_path = shift @other_keys;
                $other_abs_path = delete $other_file_paths{$other_rel_path};
            }
        }

        # If file name doesn't match any regex, assume relative paths are the same
        unless (defined $other_rel_path and defined $other_abs_path) {
            $other_rel_path = $rel_path;
            $other_abs_path = delete $other_file_paths{$other_rel_path};
            unless (defined $other_abs_path) {
                $diffs{$rel_path} = "no file $rel_path from build $other_build_id";
                next FILE;
            }
        }

        # Check if the files end with a suffix that requires special handling. If not,
        # just do an md5sum on the files and compare
        my $diff_result = 0;
        my %matching_regex_for_custom_diff = $self->matching_regex_for_custom_diff($abs_path);
        if (keys %matching_regex_for_custom_diff > 1) {
            die "Path ($abs_path) matched multiple regex_for_custom_diff ('" . join("', '", keys %matching_regex_for_custom_diff) . "')!\n";
        }
        elsif (keys %matching_regex_for_custom_diff == 1) {
            my ($key) = keys %matching_regex_for_custom_diff;
            my $method = "diff_$key";
            # Check build class first
            if ($self->can($method)) {
                $diff_result = $self->$method($abs_path, $other_abs_path);
            }
            # then model class
            elsif ($self->model_class->can($method)) {
                $diff_result = $self->model_class->$method($abs_path, $other_abs_path);
            }
            # cannot find it..die
            else {
                die "Custom diff method ($method) not implemented in " . $self->class . " or ".$self->model_class."!\n";
            }
        }
        else {
            my $file_md5 = Genome::Sys->md5sum($abs_path);
            my $other_md5 = Genome::Sys->md5sum($other_abs_path);
            $diff_result = ($file_md5 eq $other_md5);
        }

        unless ($diff_result) {
            my $build_dir = $self->data_directory;
            my $other_build_dir = $other_build->data_directory;
            $diffs{$rel_path} = "files are not the same (diff -u {$build_dir,$other_build_dir}/$rel_path)";
        }
    }

    # Make sure the other build doesn't have any extra files
    for my $rel_path (sort keys %other_file_paths) {
        my $abs_path = delete $other_file_paths{$rel_path};
        warn "abs_path ($abs_path) does not exist\n" unless (-e $abs_path);
        my $dir = $self->full_path_to_relative(dirname($abs_path));
        next if -d $abs_path;
        next if grep { $dir =~ /$_/ } $self->dirs_ignored_by_diff;
        next if grep { $rel_path =~ /$_/ } $self->files_ignored_by_diff;
        $diffs{$rel_path} = "no file in build $build_id";
    }

    # Now compare metrics of both builds
    my %metric_diffs = $self->diff_metrics($other_build);
    @diffs{ keys %metric_diffs } = values %metric_diffs if %metric_diffs;

    return %diffs;
}

sub diff_metrics {
    my ($build1, $build2) = @_;

    my %diffs;
    my %metrics;
    map { $metrics{$_->name} = $_ } $build1->metrics;
    my %other_metrics;
    map { $other_metrics{$_->name} = $_ } $build2->metrics;

    METRIC: for my $metric_name (sort keys %metrics) {
        my $metric = $metrics{$metric_name};

        if ( grep { $metric_name =~ /$_/ } $build1->metrics_ignored_by_diff ) {
            delete $other_metrics{$metric_name} if exists $other_metrics{$metric_name};
            next METRIC;
        }

        my $other_metric = delete $other_metrics{$metric_name};
        unless ($other_metric) {
            $diffs{$metric_name} = "no build metric with name $metric_name found for build ".$build2->id;
            next METRIC;
        }

        my $metric_value = $metric->value;
        my $other_metric_value = $other_metric->value;
        unless ($metric_value eq $other_metric_value) {
            $diffs{$metric_name} = "metric $metric_name has value $metric_value for build ".$build1->id." and value " .
            "$other_metric_value for build ".$build2->id;
            next METRIC;
        }
    }

    # Catch any extra metrics that the other build has
    for my $other_metric_name (sort keys %other_metrics) {
        $diffs{$other_metric_name} = "no build metric with name $other_metric_name found for build ".$build1->id;
    }

    return %diffs;
}

sub input_differences_from_model {
    my $self = shift;

    my @build_inputs = $self->inputs;
    my @model_inputs = $self->model->inputs;

    #build a list of inputs to check against
    my %build_inputs;
    for my $build_input (@build_inputs) {
        $build_inputs{$build_input->name}{$build_input->value_class_name}{$build_input->value_id} = $build_input;
    }

    my @model_inputs_not_found;
    for my $model_input (@model_inputs) {
        my $build_input_found = delete($build_inputs{$model_input->name}{$model_input->value_class_name}{$model_input->value_id});

        unless ($build_input_found) {
            push @model_inputs_not_found, $model_input;
        }
    }

    my @build_inputs_not_found;
    for my $name (keys %build_inputs) {
        for my $value_class_name (keys %{ $build_inputs{$name} }) {
            for my $build_input_not_found (values %{ $build_inputs{$name}{$value_class_name} }) {
                my $value = $build_input_not_found->value;
                if($value and $value->isa('Genome::Model::Build') and $value->model and my ($model_input) = grep($_->value eq $value->model, @model_inputs_not_found) ) {
                    @model_inputs_not_found = grep($_ ne $model_input, @model_inputs_not_found);
                } else {
                    push @build_inputs_not_found, $build_input_not_found;
                }
            }
        }
    }

    return (\@model_inputs_not_found, \@build_inputs_not_found);
}

sub build_input_differences_from_model {
    return @{ ($_[0]->input_differences_from_model)[1] };
}

sub model_input_differences_from_model {
    return @{ ($_[0]->input_differences_from_model)[0] };
}

#a cheap convenience method for views
sub delta_model_input_differences_from_model {
    my $self = shift;

    my ($model_inputs, $build_inputs) = $self->input_differences_from_model;
    my @model_inputs_to_include;
    for my $model_input (@$model_inputs) {
        unless( grep{ $_->name eq $model_input->name } @$build_inputs ) {
            push @model_inputs_to_include, $model_input;
        }
    }
    return @model_inputs_to_include;
}

sub is_used_as_model_or_build_input {
    # Both models and builds have this method and as such it is currently duplicated.
    # We don't seem to have any place to put things that are common between Models and Builds.
    my $self = shift;

    my @model_inputs = Genome::Model::Input->get(
        value_id => $self->id,
        value_class_name => $self->class,
    );

    my @build_inputs = Genome::Model::Build::Input->get(
        value_id => $self->id,
        value_class_name => $self->class,
    );

    my @inputs = (@model_inputs, @build_inputs);

    return (scalar @inputs) ? 1 : 0;
}

sub child_workflow_instances {
    my $self = shift;
    return $self->_get_workflow_instance_children($self->newest_workflow_instance);
}

sub child_lsf_jobs {
    my $self = shift;
    my @workflow_instances = $self->child_workflow_instances;
    return unless @workflow_instances;
    my @dispatch_ids = grep {defined $_} map($_->current->dispatch_identifier, @workflow_instances);
    my @valid_ids = grep {$_ !~ /^P/} @dispatch_ids;
    return @valid_ids;
}

sub _get_workflow_instance_children {
    my $self = shift;
    my $parent = shift || return;
    return $parent, map($self->_get_workflow_instance_children($_), $parent->related_instances);
}

sub _preprocess_subclass_description {
    my ($class, $desc) = @_;
    my $build_subclass_name = $desc->{class_name};
    my $model_subclass_name = $build_subclass_name;
    $model_subclass_name =~ s/::Build//;
    my $model_subclass_meta = eval { $model_subclass_name->__meta__; };
    if ($model_subclass_meta) {
        my @model_properties = $model_subclass_meta->properties();
        my $has = $desc->{has};
        for my $p (@model_properties) {
            my $name = $p->property_name;
            if ($has->{$name}) {
                #warn "exists: $name on $build_subclass_name\n";
                next;
            }
            if (grep { $_->can($name) } (qw/Genome::Model Genome::Model::Build /, @{$desc->{is}}) ) {
                #warn "in parent: $name on $build_subclass_name\n";
                next;
            }
            
            my %data = %{$p};
            my $type = $data{data_type};
            if (!$type) {
                #warn "no type on $name for $model_subclass_name, cannot infer build properties\n";
                next;
            }
            for my $key (keys %data) {
                delete $data{$key} unless $key =~ /^is_/;
            }
            delete $data{is_specified_in_module_header};
            if ($type->isa("Genome::Model")) {
                $type =~ s/^Genome::Model/Genome::Model::Build/;
                $name =~ s/_model(?=($|s$))/_build/;
            }
            $data{data_type} = $type;
            $data{property_name} = $name;
            
            if (($p->can("is_input") and $p->is_input) or ($p->can("is_metric") and $p->is_metric)) {
                # code below will augment these with via/to/where
                #warn "build gets input/metric $name ($build_subclass_name)\n";
            }
            elsif ($data{via} and $data{via} eq 'last_complete_build') {
                # model properites which go through the last complete build exist directly on the build
                #%data = $data{meta_for_build_attribute}; 
                #warn "build gets direct $name ($build_subclass_name)\n";
            }
            #elsif (not $data{via} or ($data{via} ne 'inputs' and $data{via} ne 'metrics') ) {
            elsif ($data{via} and $data{via} =~ /^(subject)$/) {
                # all other model properties are accessible via the model
                #warn "build gets indirect $name ($build_subclass_name)\n";
                $data{via} = 'model';
                $data{to} = $name;
                $data{is_delegated} = 1;
                $data{is_calculated} = 1;
            }
            else {
                next;
            }

            $has->{$name} = \%data;
        }
    }
    
    my @names = keys %{ $desc->{has} };
    for my $prop_name (@names) {
        my $prop_desc = $desc->{has}{$prop_name};
       
        # skip old things for which the developer has explicitly set-up indirection
        next if $prop_desc->{id_by};
        next if $prop_desc->{via};
        next if $prop_desc->{reverse_as};
        next if $prop_desc->{implied_by};

        if ($prop_desc->{is_param} and $prop_desc->{is_input}) {
            die "class $class has is_param and is_input on the same property! $prop_name";
        }

        if (exists $prop_desc->{'is_param'} and $prop_desc->{'is_param'}) {
            $prop_desc->{'via'} = 'processing_profile',
            $prop_desc->{'to'} = $prop_name;
            $prop_desc->{'is_mutable'} = 0;
            $prop_desc->{'is_delegated'} = 1;
        }

        if (exists $prop_desc->{'is_input'} and $prop_desc->{'is_input'}) {
            my $assoc = $prop_name . '_association' . ($prop_desc->{is_many} ? 's' : '');
            next if $desc->{has}{$assoc};

            my @where_class;
            if (exists $prop_desc->{'data_type'} and $prop_desc->{'data_type'}) {
                my $prop_class = UR::Object::Property->_convert_data_type_for_source_class_to_final_class(
                    $prop_desc->{'data_type'},
                    $class
                );

                if($prop_class->isa('UR::Value') and !$prop_class->isa('Genome::File::Base')) {
                    if ($model_subclass_name->can('_has_legacy_input_types') and $model_subclass_name->_has_legacy_input_types) {
                        # once old snapshots are gone we can backfill a second row per input with correct class names
                        # then once those are gone we can delete this logic and delete the old rows
                        push @where_class, value_class_name => 'UR::Value';
                    }
                    else {
                        push @where_class, value_class_name => $prop_class;
                    }
                }
            }

            $desc->{has}{$assoc} = {
                property_name => $assoc,
                implied_by => $prop_name,
                is => 'Genome::Model::Build::Input',
                reverse_as => 'build',
                where => [ name => $prop_name, @where_class ],
                is_mutable => $prop_desc->{is_mutable},
                is_optional => $prop_desc->{is_optional},
                is_many => 1, #$prop_desc->{is_many},
            };

            %$prop_desc = (%$prop_desc,
                via => $assoc,
                to => Genome::Model->_resolve_to_for_prop_desc($prop_desc),
            );
        }

        # Metrics
        if ( exists $prop_desc->{is_metric} and $prop_desc->{is_metric} ) {
            $prop_desc->{via} = 'metrics';
            $prop_desc->{where} = [ name => join(' ', split('_', $prop_name)) ];
            $prop_desc->{to} = 'value';
            $prop_desc->{is_delegated} = 1;
            $prop_desc->{is_mutable} = 1;
        }
    }

    my ($ext) = ($desc->{class_name} =~ /Genome::Model::Build::(.*)/);
    my $pp_subclass_name = 'Genome::ProcessingProfile::' . $ext;

    my $pp_data = $desc->{has}{processing_profile} = {};
    $pp_data->{data_type} = $pp_subclass_name;
    $pp_data->{via} = 'model';
    $pp_data->{to} = 'processing_profile';

    return $desc;
}

sub heartbeat {
    my $self = shift;
    my %options = @_;
    my %heartbeat = $self->_heartbeat;
    return ( $options{verbose} ? $heartbeat{message} : $heartbeat{is_ok} );
}

sub heartbeat_verbose {
    return $_[0]->heartbeat(verbose => 1);
}

sub _heartbeat {
    my $self = shift;

    my %heartbeat = (
        id => $self->id,
        status => $self->status,
        is_ok => 0,
    );
    if (grep { $heartbeat{status} eq $_ } ('Succeeded', 'Preserved')) {
        $heartbeat{is_ok} = 1;
        $heartbeat{message} = 'Build is succeeded. Stauts is '.$heartbeat{status}.'.';
        return %heartbeat;
    }

    unless (grep { $self->status eq $_ } ('Running', 'Scheduled')) {
        $heartbeat{message} = 'Build is not running/scheduled.';
        return %heartbeat;
    }

    my @wf_instances = ($self->newest_workflow_instance, $self->child_workflow_instances);
    my @wf_instance_execs = map { $_->current } @wf_instances;

    WF: for my $wf_instance_exec (@wf_instance_execs) {
        my $lsf_job_id = $wf_instance_exec->dispatch_identifier;
        my $wf_instance_exec_status = $wf_instance_exec->status;
        my $wf_instance_exec_id = $wf_instance_exec->execution_id;

        if (grep { $wf_instance_exec_status eq $_ } ('new', 'done')) {
            next WF;
        }

        # only certaion operation types would have LSF jobs and everything below is inspecting LSF status
        my $operation_type = $wf_instance_exec->operation_instance->operation->operation_type;
        unless ( grep { $operation_type->isa($_) } ('Workflow::OperationType::Command', 'Workflow::OperationType::Event') ) {
            next WF;
        }

        unless ($lsf_job_id) {
            $heartbeat{message} = "Workflow Instance Execution (ID: $wf_instance_exec_id) status ($wf_instance_exec_status) has no LSF job ID";
            last WF;
        }

        if ($lsf_job_id =~ /^P/) {
            next WF;
        }

        my $bjobs_output = qx(bjobs -l $lsf_job_id 2> /dev/null | tr '\\n' '\\0' | sed -r -e 's/\\x0\\s{21}//g' -e 's/\\x0/\\n\\n/g');
        chomp $bjobs_output;
        unless($bjobs_output) {
            $heartbeat{message} = "Expected bjobs (LSF ID: $lsf_job_id) output but received none.";
            last WF;
        }

        my $lsf_status = $self->status_from_bjobs_output($bjobs_output);
        if ($wf_instance_exec_status eq 'scheduled' && $lsf_status ne 'pend') {
            $heartbeat{message} = "Workflow Instance Execution (ID: $wf_instance_exec_id) status ($wf_instance_exec_status) does not match LSF status ($lsf_status)";
            last WF;
        }
        elsif ($wf_instance_exec_status eq 'scheduled' && $lsf_status eq 'pend') {
            next WF;
        }

        if ($wf_instance_exec_status eq 'running' && $lsf_status ne 'run') {
            $heartbeat{message} = "Workflow Instance Execution (ID: $wf_instance_exec_id) status ($wf_instance_exec_status) does not match LSF status ($lsf_status)";
            last WF;
        }

        if ($wf_instance_exec_status eq 'crashed' && ($lsf_status eq 'done' || $lsf_status eq 'exit')) {
            $heartbeat{message} = "Workflow Instance Execution (ID: $wf_instance_exec_id) crashed.";
            last WF;
        }

        if ($wf_instance_exec_status ne 'running' || $lsf_status ne 'run') {
            $heartbeat{message} = "Missing state ($wf_instance_exec_status/$lsf_status) condition, only running/run should reach this point";
            last WF;
        }

        my @pids = $self->pids_from_bjobs_output($bjobs_output);
        my $execution_host = $self->execution_host_from_bjobs_output($bjobs_output);
        unless ($execution_host) {
            $heartbeat{message} = 'Expected execution host.';
            last WF;
        }
        my $ps_cmd = "ssh $execution_host ps -o pid= -o stat= -p " . join(" -p ", @pids) . ' 2> /dev/null';
        my @ps_output = qx($ps_cmd);
        chomp(@ps_output);

        if (@ps_output != @pids) {
            $heartbeat{message} = 'Expected ps output for ' . @pids . ' PIDs (' . $execution_host . ': ' . join(', ', @pids) . ').';
            last WF;
        }

        for my $ps_output (@ps_output) {
            my ($stat) = $ps_output =~ /\d+\s+(.*)/;
            unless($stat =~ /^(R|S)/) {
                $heartbeat{message} = 'Expected PID to be in a R or S stat.';
                last WF;
            }
        }

        my $output_file = $wf_instance_exec->stdout;
        my $output_stat = stat($output_file);
        my $elapsed_mtime_output_file = time - $output_stat->mtime;
        my $error_file = $wf_instance_exec->stderr;
        my $error_stat = stat($error_file);
        my $elapsed_mtime_error_file = time - $error_stat->mtime;
        my $op_class = $wf_instance_exec->operation_instance->operation_type->command_class_name;
        my $hour = 3600;
        my $max_elapsed_time = ($op_class->can('max_elapsed_log_time')) ? $op_class->max_elapsed_log_time : 48 * $hour;
        if (($elapsed_mtime_output_file > $max_elapsed_time) && ($elapsed_mtime_error_file > $max_elapsed_time)) {
            my $elapsed_mtime_output_file_hours = int($elapsed_mtime_output_file/$hour);
            my $elapsed_mtime_error_file_hours = int($elapsed_mtime_error_file/$hour);
            my $max_elapsed_time_hours = int($max_elapsed_time/$hour);
            my $m = "Process is running BUT output and/or error file have not been modified in %d+ hours (%d hours, %d hours):\nOutput File: %s\nError File: %s";
            $heartbeat{message} = sprintf($m, $max_elapsed_time_hours, $elapsed_mtime_output_file_hours, $elapsed_mtime_error_file_hours, $output_file, $error_file);

            last WF;
        }
        $heartbeat{message} = 'OK. Seems to be running!';
        $heartbeat{is_ok} = 1;
    }

    return %heartbeat;
}

sub status_from_bjobs_output {
    my $self = shift;
    my $bjobs_output = shift;
    my ($status) = $bjobs_output =~ /Status <(.*?)>/;
    unless ($status) {
        die $self->error_message("Failed to parse status from bjobs output:\n$bjobs_output\n");
    }
    return lc($status);
}

sub pids_from_bjobs_output {
    my $self = shift;
    my $bjobs_output = shift;
    my ($pids) = $bjobs_output =~ /PIDs:([\d\s]+)/;
    unless ($pids) {
        die $self->error_message("Failed to parse PIDs from bjobs output:\n$bjobs_output\n");
    }
    my @pids = $pids =~ /(\d+)/;
    return @pids;
}

sub execution_host_from_bjobs_output {
    my $self = shift;
    my $bjobs_output = shift;
    my ($execution_host) = $bjobs_output =~ /Started on <(.*?)>/;
    unless ($execution_host) {
        if (my ($n_hosts, $hosts) = $bjobs_output =~ /Started on (\d+) Hosts\/Processors <(\S+)>/) {
            if ($hosts =~ /></) {
                $self->error_message("Not yet able to parse multiple execution hosts.");
            } else {
                ($execution_host) = $hosts =~ /$n_hosts\*(.*)/;
                $execution_host = $hosts unless $execution_host;
            }
        } else {
            die $self->error_message("Failed to parse execution host from bjobs output:\n$bjobs_output\n");
        }
    }
    my $ip_addr = qx(dig +short $execution_host); chomp $ip_addr;
    unless ($ip_addr) {
        $self->error_message("execution_host not recognized in DNS ($execution_host)");
        $execution_host = undef;
    }
    unless ($ip_addr =~ /^10\./) {
        $self->error_message("execution_host not recognized in DNS ($execution_host => $ip_addr)");
        $execution_host = undef;
    }
    return $execution_host;
}

sub is_current {
    my $self = shift;
    my $model = $self->model;

    my @build_inputs = $self->inputs;
    my @model_inputs = $model->inputs;
    unless ($model->_input_counts_are_ok(scalar(@model_inputs), scalar(@build_inputs))) {
        return;
    }

    my ($model_inputs_not_found, $build_inputs_not_found) = $self->input_differences_from_model;
    if (@$model_inputs_not_found || @$build_inputs_not_found) {
        unless ($model->_input_differences_are_ok($model_inputs_not_found, $build_inputs_not_found)) {
            return;
        }
    }

    my @from_builds = $self->from_builds;
    for my $from_build (@from_builds) {
        unless ($from_build->is_current) {
            return;
        }
    }

    return 1;
}

1;<|MERGE_RESOLUTION|>--- conflicted
+++ resolved
@@ -1345,30 +1345,6 @@
     else {
         my $lsf_project = "build" . $self->id;
         $ENV{'WF_LSF_PROJECT'} = $lsf_project;
-<<<<<<< HEAD
-        my $user = Genome::Sys->username;
-        my $lsf_command  = join(' ',
-            'bsub -N -H',
-            '-P', $lsf_project,
-            '-q', $server_dispatch,
-            ($ENV{WF_EXCLUDE_JOB_GROUP} ? '' : $job_group_spec),
-            '-u', Genome::Utility::Email::construct_address(),
-            '-o', $build_event->output_log_file,
-            '-e', $build_event->error_log_file,
-            '"', 
-              'annotate-log',
-              ($Command::entry_point_bin || 'genome'),
-              'model services build run',
-              $add_args,
-              '--model-id', $model->id,
-              '--build-id', $self->id,
-              "1>" . $build_event->output_log_file,
-              "2>" . $build_event->error_log_file,
-            '"'
-        );
-        print "************** $lsf_command ***********\n";
-        my $job_id = $self->_execute_bsub_command($lsf_command);
-=======
 
         my $bsub_bin = 'bsub';
         my $genome_bin = $Command::entry_point_bin || 'genome';
@@ -1400,9 +1376,19 @@
         );
 
         my @genome_args;
+    
         # args have to be --key=value for _sudo_wrapper()
+        # NOTE: an $add_args value was previously prepended
+        #   my $add_args = ($job_dispatch eq 'inline') ? ' --inline' : '';
+        #   if ($fresh_workflow) {
+        #       $add_args .= ' --restart';
+        #   }
         push @genome_args, '--model-id=' . $model->id;
         push @genome_args, '--build-id=' . $self->id;
+        # NOTE: gms-pub previously explicitly redirected output b/c
+        # the OpenLave system wasn't placing log files.
+        #      "1>" . $build_event->output_log_file,
+        #      "2>" . $build_event->error_log_file,
         if ($job_dispatch eq 'inline') {
             push @genome_args, '--inline';
         }
@@ -1412,7 +1398,6 @@
             @bsub_args,
             cmd => [ @genome_cmd, @genome_args ],
         );
->>>>>>> 7e5dd380
         return unless $job_id;
 
         $build_event->lsf_job_id($job_id);
