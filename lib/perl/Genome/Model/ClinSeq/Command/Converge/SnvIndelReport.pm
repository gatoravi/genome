package Genome::Model::ClinSeq::Command::Converge::SnvIndelReport;
use strict;
use warnings;
use Genome;
use Data::Dumper;
use List::MoreUtils qw/ uniq /;
use Genome::Info::IUB;
<<<<<<< HEAD
use Spreadsheet::WriteExcel;

=======
>>>>>>> gms-pub

class Genome::Model::ClinSeq::Command::Converge::SnvIndelReport {
    is => 'Genome::Model::ClinSeq::Command::Converge::Base',
    has_input => [
        outdir => { 
               is => 'FilesystemPath',
               doc => 'Directory where output files will be written',
        },
    ],
    has_optional_input => [
        target_gene_list => {
                is => 'FilesystemPath',
                doc => 'Genes of interest to be highlighted (e.g. AML RMG list).  Tab delimited file with ENSGs in first column',
                default => '/gscmnt/sata132/techd/mgriffit/aml_trios/AML_RMG_List-Ensembl_Gene_IDs.tsv',
        },
        target_gene_list_name => {
                is => 'Text',
                doc => 'Human readable name used to refer to the target gene list',
                default => 'AML_RMG',
        },
        variant_filter_list => {
                is => 'FileSystemPath',
                doc => 'Arbitrary list of variants to filter out.  In "chr start stop ref var" format (space or tab separated). File may have a header or not. Indels should be indicated with a "-" as done in the output of this script.',
        },
        tiers => {
                is => 'Text',
                default => 'tier1,tier2,tier3,tier4',
                doc => 'Which tiers of snvs and indels to allow',
        },
        _annotation_build_id => {
              is => 'Text',
              default => 'd00a39c84382427fa0efdec3229e8f5f',
        },
        annotation_build => {
              is => 'Genome::Model::Build',
              id_by => '_annotation_build_id',
              doc => 'Desired reference annotation build',
        },
        max_normal_vaf => {
              is => 'Number',
              default => 10,
              doc => 'Variants with a normal VAF greater than this (in any normal sample) will be filtered out'
        },
        min_tumor_vaf => {
              is => 'Number', 
              default => 2.5,
              doc => 'Variants with a tumor VAF less than this (in any tumor sample) will be filtered out',
        },
        min_coverage => {
              is => 'Number',
              default => 20,
              doc => 'Variants with coverage less than this (in any sample) will be filtered out',
        },
        max_gmaf => {
              is => 'Number',
              default => 2.5,
              doc => 'Variants with a GMAF from 1000 genomes higher than this will be filtered out',
        },
        trv_type_filter => {
              is => 'Text',
              default => '-|3_prime_flanking_region|3_prime_untranslated_region|5_prime_flanking_region|5_prime_untranslated_region|intronic|silent|rna|splice_region',
              doc => 'Variants with these transcript variant types will be filtered out of the final coding result.',
        },
<<<<<<< HEAD
        min_reads_per_lib => {
              is => 'Number',
              default => 0,
              doc => 'In per library read counting, the minimum variant supporting reads for a library to be said to support a variant',
        },
        min_tumor_var_supporting_libs => {
              is => 'Number',
              default => 0,
              doc => 'In per library analysis, variants with less than this number of tumor libraries supporting will be filtered out',
        },
<<<<<<< HEAD
=======
>>>>>>> gms-pub
=======
        per_library => {
              is => 'Boolean',
              doc => 'Do per library bam-readcounting and generate associated statistics, summaries and figures'
        },
>>>>>>> 7e5dd380
        test => {
              is => 'Number',
              doc => 'Only import this many variants (for testing purposes)',
        },
        chromosome => {
              is => 'Text',
              doc => 'Limit analysis to variants on this chromosome only',
        },
        clean => {
              is => 'Boolean',
              doc => 'Remove intermediate files from output if you are running in a pipeline',
        },
        tmp_space => {
              is => 'Boolean',
              doc => 'Perform all file I/O in /tmp and copy results to outdir at the end',
        },
        _wgs_snv_variant_sources_file => {
              is => 'FilesystemPath',
        },
        _exome_snv_variant_sources_file => {
              is => 'FilesystemPath',
        },
        _wgs_indel_variant_sources_file => {
              is => 'FilesystemPath',
        },
        _exome_indel_variant_sources_file => {
              is => 'FilesystemPath',
        },
    ],   
    doc => 'converge SNV and InDels from multiple clin-seq builds, annotate, bam-readcount, etc. and summarize into a single spreadsheet',
};

sub help_synopsis {
  return <<EOS

genome model clin-seq converge snv-indel-report --builds='id in ["4b7539bb10cc4b9c97577cf11f4c79a2","cdca0edf526c4fe193d3054627a5871b"]' --outdir=/tmp/snv_indel_report/

genome model clin-seq converge snv-indel-report --builds='model.model_groups.id=9d0fcdca2b5d4f4385b83d2f75addac4,is_last_complete=1' --outdir=/tmp/snv_indel_report/

genome model clin-seq converge snv-indel-report --builds='model_groups.id=9d0fcdca2b5d4f4385b83d2f75addac4,is_last_complete=1' --outdir=/tmp/snv_indel_report/

genome model clin-seq converge snv-indel-report --builds='model.id in ["279f50e35d2b479ea3c32486eafd4ad4","7143119a93984056ae3f32c88c9ac2a1"],is_last_complete=1' --outdir=/tmp/snv_indel_report/

EOS
}

sub help_detail {
  return <<EOS

Create a summary spreadsheet of SNVs and Indels for a set of clin-seq builds (e.g. an AML normal, day0_tumor, day30_tumor trio) 

EOS
}


sub __errors__ {
  my $self = shift;
  my @errors = $self->SUPER::__errors__(@_);

  unless (-e $self->outdir && -d $self->outdir) {
    push @errors, UR::Object::Tag->create(
                                          type => 'error',
                                          properties => ['outdir'],
                                          desc => "Outdir: " . $self->outdir . " not found or not a directory",
                                        );
  }

  if ($self->target_gene_list){
    unless (-e $self->target_gene_list) {
      push @errors, UR::Object::Tag->create(
                                            type => 'error',
                                            properties => ['target_gene_list'],
                                            desc => "File: " . $self->target_gene_list . " not found",
                                          );
    }
  }
  if ($self->tiers){
    my @tiers = split(",", $self->tiers);
    my $error = 0;
    $error++ unless (scalar(@tiers) >= 1);
    foreach my $tier (@tiers){
      $error++ unless ($tier =~ /^tier\d+$/);
    }
    if ($error){
      push @errors, UR::Object::Tag->create(
                                              type => 'error',
                                              properties => ['tiers'],
                                              desc => "Tiers: " . $self->tiers . " has incorrect format, see default",
                                            );
    }
  }
  if ($self->variant_filter_list){
    unless (-e $self->variant_filter_list) {
      push @errors, UR::Object::Tag->create(
                                              type => 'error',
                                              properties => ['variant_filter_list'],
                                              desc => "File: " . $self->variant_filter_list . " not found",

                                           );
    }
  }

  return @errors;
}


sub execute {
  my $self = shift;
  my @builds = $self->builds;

  #Add trailing '/' to outdir if needed
  unless ($self->outdir =~ /\/$/){
    my $outdir = $self->outdir . "/";
    $self->outdir($outdir);
  }

  #If the user specified, perform all file I/O in /tmp and copy result over at the end
  my $original_outdir = $self->outdir;
  if ($self->tmp_space){
    my $outdir = Genome::Sys->create_temp_directory;
    $outdir .= "/" unless ($outdir =~ /\/$/);
    $self->outdir($outdir);
  }

  #Get human readable names hash, keyed on build id
  my $subject_labels = $self->resolve_clinseq_subject_labels;

  #Get the case name for this set of builds, if more than one are found, warn the user
  my $case_name = $self->get_case_name;
  $self->status_message("Producing report for individual: $case_name");

  #Print out a table of subject names for reference
  my $subject_table_file = $self->print_subject_table('-subject_labels'=>$subject_labels);

  #Gather variants for the tiers specified by the user from each build. Note which build each came from.
  #Get these from the underlying somatic-variation builds.
  #Annotate all variants (gmt annotate transcript-variants --help)
  my $somatic_builds = $self->resolve_somatic_builds;
  my $annotation_build_name = $self->annotation_build->name;
  $self->status_message("Using annotation build: $annotation_build_name");
  my $bed_dir = $self->outdir . "bed_files/";
  my $result = $self->gather_variants('-somatic_builds'=>$somatic_builds, '-bed_dir'=>$bed_dir);
  my $variants = $result->{'variants'};
  my $header = $result->{'header'};
  
  #If no variants were found, warn the user and end here end here
  unless (keys %{$variants}){
    my $rm_cmd = "rm -fr $bed_dir $subject_table_file";
    $self->warning_message("no variants found, no snv-indel report will be created");
    Genome::Sys->shellcmd(cmd => $rm_cmd);
    exit 1;
  }

  #Make note of which variants correspond to $self->target_gene_list
  $self->intersect_target_gene_list('-variants'=>$variants);

  #Pull in source variant caller info from the clin-seq build results
  $self->get_variant_caller_sources('-variants'=>$variants);

  #Print a grand table of all annotated variants with extra annotation columns (tier, target gene list)
  my $grand_anno_file = $self->print_grand_anno_table('-variants'=>$variants, '-header'=>$header);

  #TODO: Annotate with information from COSMIC


  #Identify underlying reference-alignments, sample names, sample common names, and timepoints (if available)
  my $align_builds = $self->get_ref_align_builds('-somatic_builds'=>$somatic_builds);

  #Get bam-readcounts for all positions for all BAM files
  my $grand_anno_count_file = $self->add_read_counts('-align_builds'=>$align_builds, '-grand_anno_file'=>$grand_anno_file);
  
  #Parse the BAM read count info and gather minimal data needed to apply filters:
  #Max normal VAF, Min Coverage
  $self->parse_read_counts('-align_builds'=>$align_builds, '-grand_anno_count_file'=>$grand_anno_count_file, '-variants'=>$variants);

<<<<<<< HEAD
<<<<<<< HEAD
  #print Dumper $variants;
=======
  #Get per-library bam-readcounts for all positions for all BAM files
  my $grand_anno_per_lib_count_file;
  if ($self->per_library){
    $grand_anno_per_lib_count_file = $self->add_per_lib_read_counts('-align_builds'=>$align_builds, '-grand_anno_file'=>$grand_anno_count_file);
  }
>>>>>>> 7e5dd380
  #Parse the per lib BAM read count info
  my $per_lib_header;
  if ($self->per_library){
    $per_lib_header = $self->parse_per_lib_read_counts('-align_builds'=>$align_builds, '-grand_anno_per_lib_count_file'=>$grand_anno_per_lib_count_file, '-variants'=>$variants);
  }
  
  #Apply arbitrary variant filter list
  if ($self->variant_filter_list){
    $self->apply_filter_list('-variants'=>$variants);
  }

=======
>>>>>>> gms-pub
  #Apply some automatic filters:
  $self->apply_variant_filters('-variants'=>$variants);

<<<<<<< HEAD
<<<<<<< HEAD
=======
  #print Dumper $variants;

>>>>>>> gms-pub
  #TODO: Make note of which variants lie within a particular set of regions of interest (e.g. nimblegen v3 + AML RMG)
  #TODO: Have option to filter these out
=======
>>>>>>> 7e5dd380

  #TODO: Make note of which variants lie within a particular set of regions of interest (e.g. nimblegen v3 + AML RMG).  Have option to filter these out
  # - Allow for wingspan to be added to these regions

  #TODO: Filter out variants falling within false positive regions/genes?

  #TODO: Limit analysis to variants *called in* a particular tumor only (e.g. day0 tumor) - rather than taking the union of calls from all samples

  #TODO: Add additional filters for low VAF variants (e.g. if VAF < 10%, require at least 3 callers or support from all three libraries)

  #TODO: Get Exome Sequencing Project MAF and filter on this value as well (use existing gmt for this)

<<<<<<< HEAD
  #TODO: Write out final tsv files (filtered and unfiltered), a clean version with useless columns removed, and an Excel spreadsheet version of the final file
<<<<<<< HEAD
  $self->print_final_files('-variants'=>$variants, '-grand_anno_count_file'=>$grand_anno_count_file, '-case_name'=>$case_name, '-align_builds'=>$align_builds, '-per_lib_header'=>$per_lib_header);
=======
  $self->print_final_files('-variants'=>$variants, '-grand_anno_count_file'=>$grand_anno_count_file, '-case_name'=>$case_name);
>>>>>>> gms-pub
=======
>>>>>>> 7e5dd380

  #Write out final tsv files (filtered and unfiltered), a clean version with useless columns removed, and an Excel spreadsheet version of the final file
  my $result_files = $self->print_final_files('-variants'=>$variants, '-grand_anno_count_file'=>$grand_anno_count_file, '-case_name'=>$case_name, '-align_builds'=>$align_builds, '-per_lib_header'=>$per_lib_header);

  #Also for certain sample combinations create custom visualizations using R
  $self->create_plots('-result_files'=>$result_files, '-align_builds'=>$align_builds, '-case_name'=>$case_name);

  #TODO: If there are two tumors, Produce SciClone plots showing tumor1 vs. tumor2 VAF and with gene names labelled


  #If the user specified the --clean option, remove intermediate files from the output dir
  if ($self->clean){
    my $rm_cmd = "rm -fr $bed_dir";
    Genome::Sys->shellcmd(cmd => $rm_cmd);
  }

  #If the user specified, perform all file I/O in /tmp and copy result over at the end
  if ($self->tmp_space){
    my $cp_cmd = "cp -fr " . $self->outdir . "* $original_outdir";
    Genome::Sys->shellcmd(cmd => $cp_cmd);
  }

  print "\n\n";

  return 1;
};


sub fixIUB{
    my ($ref,$var) = @_;
    my @vars = Genome::Info::IUB->variant_alleles_for_iub($ref,$var);
    return @vars;
}


sub print_subject_table{
  my $self = shift;
  my %args = @_;
  my $subject_labels = $args{'-subject_labels'};

  my $outfile = $self->outdir . "subjects_legend.txt";
  open (OUT, ">$outfile") || die $self->error_message("Could not open output file: $outfile for writing");
  print OUT "build_id\tname\tname_abr\torder\n";
  foreach my $bid (sort {$subject_labels->{$a}->{order} <=> $subject_labels->{$b}->{order}} keys %{$subject_labels}){
    my $name = $subject_labels->{$bid}->{name};
    $name =~ s/\,//g;
    my $name_abr = $subject_labels->{$bid}->{name_abr};
    $name_abr =~ s/\,//g;
    my $order = $subject_labels->{$bid}->{order};
    print OUT "$bid\t$name\t$name_abr\t$order\n";
  }

  close(OUT);

  return $outfile;
}

sub get_case_name{
  my $self = shift;
  my @builds = $self->builds;
  
  #First attempt to find a common name
  my %common_names;
  my $final_common_name;
  foreach my $build (@builds){
    my $name = $self->get_final_common_name('-clinseq_build'=>$build);
    $common_names{$name}=1 if $name;
    $final_common_name = $name;
  }
  my $ncn = keys %common_names;
  if ($ncn > 1){
    die $self->error_message("$ncn cases found among these builds, this tool is meant to operate on builds from a single individual"); 
  }

  #Second attempt to find a name
  my %names;
  my $final_name;
  foreach my $build (@builds){
    my $name = $self->get_final_name('-clinseq_build'=>$build);
    $names{$name}=1 if $name;
    $final_name = $name;
  }
  my $nn = keys %names;
  if ($nn > 1){
    die $self->error_message("$nn cases found among these builds, this tool is meant to operate on builds from a single individual"); 
  }

  my $resolved_name;
  if ($final_common_name){
    $resolved_name = $final_common_name;
  }elsif($final_name){
    $resolved_name = $final_name
  }else{
    die $self->error_message("could not find an individual common_name or name in these builds");
  }

  return $resolved_name;
}


sub gather_variants{
  my $self = shift;
  my %args = @_;
  my $somatic_builds = $args{'-somatic_builds'};
  my $bed_dir = $args{'-bed_dir'};

  my $tiers_list = $self->tiers;
  my @tiers = split(",", $tiers_list);

  mkdir ($bed_dir) unless (-e $bed_dir && -d $bed_dir);

  #Get bed files to be processed
  my %bed_files;
  foreach my $somatic_build_id(sort keys %{$somatic_builds}){
    my $somatic_build = $somatic_builds->{$somatic_build_id}->{build};
    my $somatic_build_type = $somatic_builds->{$somatic_build_id}->{type};
    my $somatic_build_dir = $somatic_build->data_directory;

    foreach my $tier (@tiers){
      my $snvs_file = "$somatic_build_dir/effects/snvs.hq.novel.$tier.v2.bed";
      my $indels_file = "$somatic_build_dir/effects/indels.hq.novel.$tier.v2.bed";
      unless (-e $snvs_file && -e $indels_file){
        die $self->error_message("Could not find expected file:\n$snvs_file\n$indels_file");
      }
      $bed_files{$snvs_file}{somatic_build_id} = $somatic_build_id;
      $bed_files{$snvs_file}{var_type} = "snv";
      $bed_files{$snvs_file}{data_type} = $somatic_build_type;
      $bed_files{$snvs_file}{tier} = $tier;
      $bed_files{$snvs_file}{vcf_file} = "$somatic_build_dir/variants/snvs.annotated.vcf.gz";
      $bed_files{$indels_file}{somatic_build_id} = $somatic_build_id;
      $bed_files{$indels_file}{var_type} = "indel";
      $bed_files{$indels_file}{data_type} = $somatic_build_type;
      $bed_files{$indels_file}{tier} = $tier;
      $bed_files{$indels_file}{vcf_file} = "$somatic_build_dir/variants/indels.detailed.vcf.gz";
    }
  }

  #Make a copy of each desired .bed file.  Perform basic clean-ups and sanity checks
  foreach my $file (sort keys %bed_files){
    my $c = 0;
    my $var_type = $bed_files{$file}{var_type};
    my $data_type = $bed_files{$file}{data_type};
    my $tier = $bed_files{$file}{tier};
    my $somatic_build_id = $bed_files{$file}{somatic_build_id};
    my $new_file = $bed_dir . "$somatic_build_id" . "_$data_type" . "_$var_type" . "_$tier" . "clean.bed";
    $self->status_message("\nProcessing $var_type $data_type $tier file: $file"); 
    
    if (-e $new_file){
      $self->warning_message("Using pre-generated file: $new_file");
    }else{
      open(VAR, $file) || die $self->error_message("Could not open var file: $file");
      open(NEW, ">$new_file") || die $self->error_message("Could not open new var file: $new_file");
      while(<VAR>){
        $c++;
        chomp($_);
        my @line = split("\t", $_);
        my ($chr, $start, $end, $var)  = ($line[0], $line[1], $line[2], $line[3]);
        if ($self->chromosome){next unless ($chr eq $self->chromosome);}
        #Make indel format consistent
        $var =~ s/\*/0/g;
        print NEW "$chr\t$start\t$end\t$var\n";
        if ($self->test){last if $c > $self->test;}
      }
      close(VAR);
      close(NEW);
    }
    $bed_files{$file}{clean_bed_file} = $new_file;

    #Run the annnotator on each bed file and add RSIDs and GMAFs for all variants
    #gmt annotate transcript-variants --variant-bed-file='' --output-file='' --annotation-filter=top --reference-transcripts='NCBI-human.ensembl/74_37'
    my $anno_file = $bed_files{$file}{clean_bed_file} . ".anno";
    if (-e $anno_file){
      $self->warning_message("Using pre-generated file: $anno_file");
    }else{
      if (-s $bed_files{$file}{clean_bed_file}){
        my $annotate_cmd = Genome::Model::Tools::Annotate::TranscriptVariants->create(
              variant_bed_file=>$bed_files{$file}{clean_bed_file}, 
              output_file=>$anno_file,
              annotation_filter=>'top',
              reference_transcripts=>$self->annotation_build->name,
            );
        my $r1 = $annotate_cmd->execute();
        die $self->error_message("annotation cmd unsuccessful") unless ($r1);
      }else{
        my $touch_cmd = "touch $anno_file";
        Genome::Sys->shellcmd(cmd => $touch_cmd);
      }
    }
    $bed_files{$file}{anno_file} = $anno_file;

    #Get RSIDs and GMAFs for all variants 
    #gmt annotate add-rsid --anno-file='' --output-file='' --vcf-file=''
    my $vcf_file = $bed_files{$file}{vcf_file};
    my $rsid_file = $anno_file . ".rsid";

    if (-e $rsid_file){
      $self->warning_message("Using pre-generated file: $rsid_file");
    }else{
      my $rsid_cmd = Genome::Model::Tools::Annotate::AddRsid->create(
            anno_file=>$anno_file,
            vcf_file=>$vcf_file,
            output_file=>$rsid_file,
          );
      my $r2 = $rsid_cmd->execute();
      die $self->error_message("rsid cmd unsuccessful") unless ($r2);
    }
    $bed_files{$file}{rsid_file} = $rsid_file;
  }
  
  #Parse all variants into a single hash (keyed on $chr_$start_$end_$ref_$var)
  my $header;
  my %headers;
  my %variants;

  foreach my $file (sort keys %bed_files){
    my $tier = $bed_files{$file}{tier};
    my $rsid_file = $bed_files{$file}{rsid_file};
    open (VAR, $rsid_file) || die $self->error_message("could not open file: $rsid_file");
    while(<VAR>){
      chomp($_);
      if ($_ =~ /^chromosome\_name/){
        $header = $_;
        $headers{$header}=1;
        next;
      }
      my @line = split("\t", $_);
      my ($chr, $start, $stop, $ref, $var) = ($line[0], $line[1], $line[2], $line[3], $line[4]);
      my $ensembl_gene_id = $line[23];
      my $trv_type = $line[13];
      my $v = $chr . "_$start" . "_$stop" . "_$ref" . "_$var";
      $variants{$v}{anno_line} = $_;
      $variants{$v}{tier} = $tier;
      $variants{$v}{ensembl_gene_id} = $ensembl_gene_id;
      $variants{$v}{trv_type} = $trv_type;
      $variants{$v}{filtered} = 0;
    }
    close(VAR);
  }

  #Make sure all headers came out identical
  my $header_count = keys %headers;
  die $self->error_message("found more than one different header in anno files to be merged") if $header_count > 1;

  my %result;
  $result{'variants'} = \%variants;
  $result{'header'} = $header;

  return(\%result);
}


sub print_grand_anno_table{
  my $self = shift;
  my %args = @_;
  my $variants = $args{'-variants'};
  my $header = $args{'-header'};

  #Also produce a joined annotated file with a single header and all snvs and indels combined
  my $grand_anno_file = $self->outdir . "variants.all.anno";
  if (-e $grand_anno_file){
    $self->warning_message("using pre-generated file: $grand_anno_file");
  }else{
    open (ANNO, ">$grand_anno_file") || die $self->error_message("could not open grand anno file: $grand_anno_file");
    my $target_gene_list_name = $self->target_gene_list_name;
    my $new_header = "$header\ttier\t$target_gene_list_name";
    print ANNO "$new_header\n";
    foreach my $v (sort keys %{$variants}){
      print ANNO "$variants->{$v}->{anno_line}\t$variants->{$v}->{tier}\t$variants->{$v}->{target_gene_list_match}\n";
    }
    close(ANNO);
  }

  #delete the anno line now that it is not needed
  foreach my $v (keys %{$variants}){
    delete $variants->{$v}->{anno_line};
  }

  return($grand_anno_file);
}


sub get_ref_align_builds{
  my $self = shift;
  my %args = @_;
  my $somatic_builds = $args{'-somatic_builds'};

  my %ref_builds;

  my $sort_on_time_point = 0;

  foreach my $somatic_build_id (keys %{$somatic_builds}){
    my $build_type = $somatic_builds->{$somatic_build_id}->{type};
    my $somatic_build = $somatic_builds->{$somatic_build_id}->{build};
    my $normal_build = $somatic_build->normal_build;
    my $normal_subject_name = $normal_build->subject->name;
    my $normal_subject_common_name = $normal_build->subject->common_name;
    $normal_subject_common_name =~ s/\,//g;
    $normal_subject_common_name =~ s/\s+/\_/g;
    my $tumor_build = $somatic_build->tumor_build;
    my $tumor_subject_name = $tumor_build->subject->name;
    my $tumor_subject_common_name = $tumor_build->subject->common_name;
    $tumor_subject_common_name =~ s/\,//g;
    $tumor_subject_common_name =~ s/\s+/\_/g;
    my $normal_refalign_name = $normal_subject_name . "_$build_type" . "_" . $normal_subject_common_name;
    my $tumor_refalign_name = $tumor_subject_name . "_$build_type" . "_" . $tumor_subject_common_name;
    my $normal_bam_path = $normal_build->whole_rmdup_bam_file;
    my $tumor_bam_path = $tumor_build->whole_rmdup_bam_file;
    my @normal_timepoints = $normal_build->subject->attributes(attribute_label => "timepoint", nomenclature => "caTissue");
    my @tumor_timepoints = $tumor_build->subject->attributes(attribute_label => "timepoint", nomenclature => "caTissue");

    my $normal_time_point = "day0";
    if (@normal_timepoints){
      $normal_time_point = $normal_timepoints[0]->attribute_value;
      $normal_time_point =~ s/\s+//g;
      $sort_on_time_point = 1;
    }
    $normal_refalign_name .= "_$normal_time_point";

    my $tumor_time_point = "day0";
    if (@tumor_timepoints){
      $tumor_time_point = $tumor_timepoints[0]->attribute_value;
      $tumor_time_point =~ s/\s+//g;
      $sort_on_time_point = 1;
    }
    $tumor_refalign_name .= "_$tumor_time_point";

    $ref_builds{$normal_refalign_name}{type} = $build_type;
    $ref_builds{$normal_refalign_name}{sample_name} = $normal_subject_name;
    $ref_builds{$normal_refalign_name}{sample_common_name} = $normal_subject_common_name;
    $ref_builds{$normal_refalign_name}{bam_path} = $normal_bam_path;
    $ref_builds{$normal_refalign_name}{time_point} = $normal_subject_common_name . "_" . $normal_time_point;

    $ref_builds{$tumor_refalign_name}{type} = $build_type;
    $ref_builds{$tumor_refalign_name}{sample_name} = $tumor_subject_name;
    $ref_builds{$tumor_refalign_name}{sample_common_name} = $tumor_subject_common_name;
    $ref_builds{$tumor_refalign_name}{bam_path} = $tumor_bam_path;
    $ref_builds{$tumor_refalign_name}{time_point} = $tumor_subject_common_name . "_" . $tumor_time_point;
  }

  #Set an order on refalign builds (use time points if available, otherwise name)
  my $o = 0;
  if ($sort_on_time_point){
    foreach my $name (sort {$ref_builds{$a}->{time_point} cmp $ref_builds{$b}->{time_point}} keys %ref_builds){
      $o++;
      $ref_builds{$name}{order} = $o;
    }
  }else{
    foreach my $name (sort keys %ref_builds){
      $o++;
      $ref_builds{$name}{order} = $o;
    }
  }

  return(\%ref_builds);
}


sub intersect_target_gene_list{
  my $self = shift;
  my %args = @_;
  my $variants = $args{'-variants'};

  my $target_gene_list = $self->target_gene_list;
  my $target_gene_list_name = $self->target_gene_list_name;

  my %genes;
  open (GENES, $target_gene_list) || die $self->error_message("could not open target gene list: $target_gene_list");
  while(<GENES>){
    chomp($_);
    my @line = split("\t", $_);
    my $ensg = $line[0];
    $genes{$ensg}{name} = $line[1];
  }
  close(GENES);
 
  foreach my $v (keys %{$variants}){
    my $ensembl_gene_id = $variants->{$v}->{ensembl_gene_id};
    $variants->{$v}->{target_gene_list_match} = 0;
    if ($genes{$ensembl_gene_id}){
      $variants->{$v}->{target_gene_list_match} = 1;
    }
  }

  return;
}

  
sub get_variant_caller_sources{
  my $self = shift;
  my %args = @_;
  my $variants = $args{'-variants'};
  my @builds = $self->builds;

  #Initialize all variants with a list of source callers
  foreach my $v (keys %{$variants}){
    my %tmp;
    $variants->{$v}->{variant_source_callers} = \%tmp;
  }

  my @files;
  if ($self->_wgs_snv_variant_sources_file || $self->_exome_snv_variant_sources_file || $self->_wgs_indel_variant_sources_file || $self->_exome_indel_variant_sources_file){
    die $self->error_message("Do not specify variant source caller files directly if you are processing multiple clin-seq builds") if (scalar(@builds) > 1);
    push(@files, $self->_wgs_snv_variant_sources_file) if ($self->_wgs_snv_variant_sources_file);
    push(@files, $self->_exome_snv_variant_sources_file) if ($self->_exome_snv_variant_sources_file);
    push(@files, $self->_wgs_indel_variant_sources_file) if ($self->_wgs_indel_variant_sources_file);
    push(@files, $self->_exome_indel_variant_sources_file) if ($self->_exome_indel_variant_sources_file);
  }else{
    foreach my $build (@builds){
      my $common_name = $build->common_name;
      my $data_dir = $build->data_directory;
      my $base_path = $data_dir . "/" . $common_name . "/variant_source_callers";
      my $exome_base_path = $base_path . "/exome/";
      my $wgs_base_path = $base_path . "/wgs/";
      my @files_list = ($exome_base_path."snv_sources.tsv", $wgs_base_path."snv_sources.tsv", $exome_base_path."indel_sources.tsv", $wgs_base_path."indel_sources.tsv");
      push(@files, @files_list);
    }
  }

  my %columns;
  foreach my $file (@files){
    $self->status_message("processing variant caller sources file: $file");
    next unless (-e $file);
    open (SOURCES, $file) || die $self->error_message("could not open variant caller sources file: $file");
    while(<SOURCES>){
      chomp($_);
      my @line = split("\t", $_);
      if ($_ =~ /^coord/){
        my $p = 0;
        foreach my $col (@line){
          $columns{$col}{p} = $p;
          $p++;
        }
        next;
      }
      my ($chr, $start, $end, $variant, $caller_string, $tier) = ($line[$columns{'chr'}{p}], $line[$columns{'start'}{p}], $line[$columns{'end'}{p}], $line[$columns{'variant'}{p}], $line[$columns{'callers'}{p}], $line[$columns{'tier'}{p}]);
      $variant =~ s/\*/\-/g;
      $variant =~ s/0/\-/g;
      my ($ref, $var) = split(/\//, $variant);
      my @caller_list;
      if ($caller_string){
        @caller_list = split(",", $caller_string);
      }

      #Convert bed to anno
      if ($variant =~ /^[\-0\*]/){ #indel INS
        $end = $end+1;
      } else { #indel DEL or SNV
        $start = $start+1;
      }

      if ($file =~ /snv\_sources/){
        my @vars = fixIUB($ref, $var);
        foreach my $var_fixed (@vars){
          my $v = "$chr"."_$start"."_$end"."_$ref"."_"."$var_fixed";
          if (defined($variants->{$v})){
            my $callers = $variants->{$v}->{variant_source_callers};
            foreach my $caller (@caller_list){
              $callers->{$caller}=1;
            }
          }else{
            die $self->error_message("could not match variant to hash: $v $chr $tier") unless (($self->test) || !($self->tiers =~ /$tier/) || ($self->chromosome && ($chr ne $self->chromosome)));
          }
        }
      }elsif ($file =~ /indel\_sources/){
        my $v = "$chr"."_$start"."_$end"."_$ref"."_"."$var";
        if (defined($variants->{$v})){
          my $callers = $variants->{$v}->{variant_source_callers};
          foreach my $caller (@caller_list){
            $callers->{$caller}=1;
          }
        }else{
          die $self->error_message("could not match variant to hash: $v $chr $tier") unless (($self->test) || !($self->tiers =~ /$tier/) || ($self->chromosome && ($chr ne $self->chromosome)));
        }
      }else{
        die $self->error_message("file not recognized as snv or indel: $file");
      }
    }
    close (SOURCES);
  }

  #Initialize all variants with a list of source callers
  foreach my $v (keys %{$variants}){
    my %callers = %{$variants->{$v}->{variant_source_callers}};
    my @caller_list = keys %callers;
    my $caller_count = scalar(@caller_list);
    my $caller_string = join(",", @caller_list);
    if ($caller_string){
      $variants->{$v}->{variant_source_callers} = $caller_string;
      $variants->{$v}->{variant_source_caller_count} = $caller_count;
    }else{
      $variants->{$v}->{variant_source_callers} = "NA";
      $variants->{$v}->{variant_source_caller_count} = "NA";
    }
  }

  return;
}


sub add_read_counts{
  my $self = shift;
  my %args = @_;
  my $align_builds = $args{'-align_builds'};
  my $grand_anno_file = $args{'-grand_anno_file'};

  my @bam_files;
  my @time_points;
  my @samples;
  my @names;
  foreach my $name (sort {$align_builds->{$a}->{order} <=> $align_builds->{$b}->{order}} keys  %{$align_builds}){
    push(@bam_files, $align_builds->{$name}->{bam_path});
    push(@time_points, $align_builds->{$name}->{time_point});
    push(@samples, $align_builds->{$name}->{sample_name});
    push(@names, $name);
  }
  my $bam_list = join(",", @bam_files);

  #Get the reference fasta
  my $reference_build = $self->resolve_clinseq_reference_build;
  my $reference_fasta = $reference_build->full_consensus_path('fa');

  #Determine header prefixes to use. In order of preference if all are unique: (time_points, samples, names)
  my @prefixes;
  my @unique_time_points = uniq @time_points;
  my @unique_samples = uniq @samples;
  my @unique_names = uniq @names;
  if (scalar(@unique_time_points) == scalar(@time_points)){
    @prefixes = @time_points;
  }elsif(scalar(@unique_samples) == scalar(@samples)){
    @prefixes = @samples;
  }elsif(scalar(@unique_names) == scalar(@names)){
    @prefixes = @names;
  }else{
    die $self->error_message("could not resolve unique prefixes for add-readcounts");
  }
  my $header_prefixes = join(",", @prefixes);

  #Record the header prefix chosen on the align_builds object
  foreach my $name (sort {$align_builds->{$a}->{order} <=> $align_builds->{$b}->{order}} keys  %{$align_builds}){
    my $prefix = shift @prefixes;
    $align_builds->{$name}->{prefix} = $prefix;
  }

  #gmt analysis coverage add-readcounts --bam-files=? --genome-build=? --output-file=? --variant-file=? [--header-prefixes=?] 
  my $output_file = $self->outdir . "variants.all.anno.readcounts";
  if (-e $output_file){
    $self->warning_message("using pre-generated bam read count file: $output_file");
  }else{
    my $add_count_cmd = Genome::Model::Tools::Analysis::Coverage::AddReadcounts->create(
            bam_files=>$bam_list,
            genome_build=>$reference_fasta,
            output_file=>$output_file,
            variant_file=>$grand_anno_file,
            header_prefixes=>$header_prefixes,
          );
    my $r = $add_count_cmd->execute();
    die $self->error_message("add-readcounts cmd unsuccessful") unless ($r);
  }

  #If there are missing cell relative to the header, fill in with 'NA's
  my $tmp_file = $output_file . ".tmp";
  open (TMP_IN, "$output_file") || die $self->error_message("Could not open file: $output_file");
  open (TMP_OUT, ">$tmp_file" ) || die $self->error_message("Could not open file: $tmp_file");
  my $header = 1;
  my $target_cols;
  while(<TMP_IN>){
    chomp $_;
    my @line = split("\t", $_);
    if ($header){
      $target_cols = scalar(@line);
      $header = 0;
      print TMP_OUT "$_\n";
      next;
    }
    if (scalar(@line) == $target_cols){
      print TMP_OUT "$_\n";
    }elsif(scalar(@line) < $target_cols){
      my $diff = $target_cols - (scalar(@line));
      my @newvals;
      push @newvals, 'NA' for (1..$diff);
      my $newvals_string = join("\t", @newvals);
      print TMP_OUT "$_\t$newvals_string\n";
    }else{
      die $self->error_message("File has more data value in a row than names in the header");
    }
  }
  close(TMP_IN);
  close(TMP_OUT);
  my $mv_cmd = "mv $tmp_file $output_file";
  Genome::Sys->shellcmd(cmd => $mv_cmd);

  return ($output_file);
}


<<<<<<< HEAD
=======

>>>>>>> gms-pub
sub add_per_lib_read_counts{
  my $self = shift;
  my %args = @_;
  my $align_builds = $args{'-align_builds'};
  my $grand_anno_file = $args{'-grand_anno_file'};

  my @bam_files;
  foreach my $name (sort {$align_builds->{$a}->{order} <=> $align_builds->{$b}->{order}} keys  %{$align_builds}){
    push(@bam_files, $align_builds->{$name}->{bam_path});
  }
  my $bam_list = join(",", @bam_files);

  #Get the reference fasta
  my $reference_build = $self->resolve_clinseq_reference_build;
  my $reference_fasta = $reference_build->full_consensus_path('fa');

  #Determine header prefixes to use. In order of preference if all are unique: (time_points, samples, names)
  my @prefixes;
  foreach my $name (sort {$align_builds->{$a}->{order} <=> $align_builds->{$b}->{order}} keys  %{$align_builds}){
    push(@prefixes, $align_builds->{$name}->{prefix});
  }
  my $header_prefixes = join(",", @prefixes);

  my $output_file = $self->outdir . "/variants.all.anno.per.library.readcounts";
  if (-e $output_file){
    $self->warning_message("using pre-generated per-library bam read-count file: $output_file");
  }else{
    my $add_count_cmd = Genome::Model::Tools::Analysis::Coverage::AddReadcounts->create(
            bam_files=>$bam_list,
            genome_build=>$reference_fasta,
            output_file=>$output_file,
            variant_file=>$grand_anno_file,
            header_prefixes=>$header_prefixes,
            per_library=>1,
          );
    my $r = $add_count_cmd->execute();
    die $self->error_message("per-lane add-readcounts cmd unsuccessful") unless ($r);
  }

  return ($output_file);
}


<<<<<<< HEAD
=======





>>>>>>> gms-pub
sub parse_read_counts{
  my $self = shift;
  my %args = @_;
  my $align_builds = $args{'-align_builds'};
  my $grand_anno_count_file = $args{'-grand_anno_count_file'};
  my $variants = $args{'-variants'};

  my %columns;
  my $l = 0;
  open (VAR, $grand_anno_count_file) || die $self->error_message("could not open var anno count file: $grand_anno_count_file");
  while(<VAR>){
    chomp($_);
    my @line = split("\t", $_);
    if ($l == 0){
      my $c = 0;
      foreach my $column (@line){
        $columns{$column}{c} = $c;
        $c++;
      }
      #Check for neccessary columns
      my $gmaf_colname = "GMAF";
      die $self->error_message("could not find expected column ($gmaf_colname) in file $grand_anno_count_file") unless($columns{$gmaf_colname});
      foreach my $name (sort {$align_builds->{$a}->{order} <=> $align_builds->{$b}->{order}} keys  %{$align_builds}){
        my $prefix = $align_builds->{$name}->{prefix};
        my $ref_count_colname = $prefix . "_ref_count";
        my $var_count_colname = $prefix . "_var_count";
        my $vaf_colname = $prefix . "_VAF";
        die $self->error_message("could not find expected columns ($ref_count_colname $var_count_colname $vaf_colname) in file $grand_anno_count_file") unless($columns{$ref_count_colname} && $columns{$var_count_colname} && $columns{$vaf_colname});
      }
      $l++;
      next;
    }
    $l++;

    my ($chr, $start, $stop, $ref, $var) = ($line[0], $line[1], $line[2], $line[3], $line[4]);
    my $v = $chr . "_$start" . "_$stop" . "_$ref" . "_$var";
    die $self->error_message("parsed a variant that is not defined in the variant hash") unless $variants->{$v};

    #Get max normal VAF (across all 'normal' samples) and min coverage (across all samples)
    my $max_normal_vaf_observed = 0;
    my $max_tumor_vaf_observed = 0;
    my $min_coverage_observed = 10000000000000000;
    my $na_found = 0;
    my @covs;
    foreach my $name (sort {$align_builds->{$a}->{order} <=> $align_builds->{$b}->{order}} keys  %{$align_builds}){
      my $prefix = $align_builds->{$name}->{prefix};
      my $sample_common_name = $align_builds->{$name}->{sample_common_name};
      my $ref_count_colname = $prefix . "_ref_count";
      my $var_count_colname = $prefix . "_var_count";
      my $vaf_colname = $prefix . "_VAF";

      my $vaf = "NA";
      $vaf = $line[$columns{$vaf_colname}{c}] if (defined($line[$columns{$vaf_colname}{c}]));

      if ($vaf eq "NA"){
        $na_found = 1;
        push(@covs, "NA");
        next;
      }
      if ($sample_common_name =~ /normal/){
        my $normal_vaf = $line[$columns{$vaf_colname}{c}];
        $max_normal_vaf_observed = $normal_vaf if ($normal_vaf > $max_normal_vaf_observed);
      }else{
        my $tumor_vaf = $line[$columns{$vaf_colname}{c}];
        $max_tumor_vaf_observed = $tumor_vaf if ($tumor_vaf > $max_tumor_vaf_observed);
      }
      my $coverage = $line[$columns{$ref_count_colname}{c}] + $line[$columns{$var_count_colname}{c}];
      push(@covs, $coverage);
      $min_coverage_observed = $coverage if ($coverage < $min_coverage_observed);
    }

    if ($na_found){
      $max_normal_vaf_observed = "NA";
      $max_tumor_vaf_observed ="NA";
      $min_coverage_observed = "NA";
    }

    $variants->{$v}->{max_normal_vaf_observed} = $max_normal_vaf_observed;
    $variants->{$v}->{max_tumor_vaf_observed} = $max_tumor_vaf_observed;
    $variants->{$v}->{min_coverage_observed} = $min_coverage_observed;
    $variants->{$v}->{coverages} = \@covs;

    #Get the GMAF
    my $gmaf_colname = "GMAF";
    my $gmaf_string = $line[$columns{$gmaf_colname}{c}];
    my $gmaf = "NA";
    if ($gmaf_string =~ /^GMAF\=(.*)$|^\-$/){
      $gmaf = $1 if defined($1);
    }else{
      die $self->error_message("invalid GMAF string: $gmaf_string");
    }
    $variants->{$v}->{gmaf} = $gmaf;
  }
  close(VAR);

  return;
}

<<<<<<< HEAD
sub parse_per_lib_read_counts{
  my $self = shift;
  my %args = @_;
  my $align_builds = $args{'-align_builds'};
  my $grand_anno_per_lib_count_file = $args{'-grand_anno_per_lib_count_file'};
  my $variants = $args{'-variants'};

  foreach my $name (sort {$align_builds->{$a}->{order} <=> $align_builds->{$b}->{order}} keys  %{$align_builds}){
    my $prefix = $align_builds->{$name}->{prefix};
  }

  my @per_lib_header;
  my %columns;
  my %libs;
  my $l = 0;
  open (VAR, $grand_anno_per_lib_count_file) || die $self->error_message("could not open var anno count file: $grand_anno_per_lib_count_file");
  while(<VAR>){
    chomp($_);
    my @line = split("\t", $_);
    my $tumor_var_supporting_libs = 0;
    if ($l == 0){
      my $c = 0;
      foreach my $column (@line){
        $columns{$column}{c} = $c;
        $c++;
      }

      #Get the per lib names used
      foreach my $name (sort {$align_builds->{$a}->{order} <=> $align_builds->{$b}->{order}} keys  %{$align_builds}){
        my $prefix = $align_builds->{$name}->{prefix};

        foreach my $column (keys %columns){
          if ($column =~ /$prefix\_(\S+)\_ref\_count$/){
            my $lib = $1;
            if (defined($align_builds->{$name}->{libs})){
              my $libs = $align_builds->{$name}->{libs};
              $libs->{$lib}->{rep} = (keys %{$libs}) + 1;
              my $per_lib_ref_col = $prefix . "_" . $lib . "_ref_count";
              my $per_lib_var_col = $prefix . "_" . $lib . "_var_count";
              my $per_lib_vaf_col = $prefix . "_" . $lib . "_VAF";
              unless ($columns{$per_lib_ref_col} && $columns{$per_lib_var_col} && $columns{$per_lib_vaf_col}){
                die "Could not find expected columns: $per_lib_ref_col $per_lib_var_col $per_lib_ref_col";
              }
            }else{
              my %tmp;
              $tmp{$lib}{rep} = 1;
              $align_builds->{$name}->{libs} = \%tmp;
            }
          }
        }
      }

      #Set up the header for the per-lib count section
      foreach my $name (sort {$align_builds->{$a}->{order} <=> $align_builds->{$b}->{order}} keys  %{$align_builds}){
        my $prefix = $align_builds->{$name}->{prefix};
        my $libs = $align_builds->{$name}->{libs};
        foreach my $lib (sort {$libs->{$a}->{rep} <=> $libs->{$b}->{rep}} keys %{$libs}){
          my $rep = $libs->{$lib}->{rep};
          my $per_lib_ref_col = $prefix . "_rep" . $rep . "_ref_count";
          push(@per_lib_header, $per_lib_ref_col);
          my $per_lib_var_col = $prefix . "_rep" . $rep . "_var_count";
          push(@per_lib_header, $per_lib_var_col);
          my $per_lib_vaf_col = $prefix . "_rep" . $rep . "_VAF";
          push(@per_lib_header, $per_lib_vaf_col);
        }
      }

      $l++;
      next;
    }
    $l++;

    my ($chr, $start, $stop, $ref, $var) = ($line[0], $line[1], $line[2], $line[3], $line[4]);
    my $v = $chr . "_$start" . "_$stop" . "_$ref" . "_$var";
    die $self->error_message("parsed a variant that is not defined in the variant hash") unless $variants->{$v};

    my @per_lib_counts;
    foreach my $name (sort {$align_builds->{$a}->{order} <=> $align_builds->{$b}->{order}} keys  %{$align_builds}){
      my $prefix = $align_builds->{$name}->{prefix};
      my $libs = $align_builds->{$name}->{libs};
      foreach my $lib (sort {$libs->{$a}->{rep} <=> $libs->{$b}->{rep}} keys %{$libs}){
        my $rep = $libs->{$lib}->{rep};
        my $per_lib_ref_col = $prefix . "_" . $lib . "_ref_count";
        my $per_lib_var_col = $prefix . "_" . $lib . "_var_count";
        my $per_lib_vaf_col = $prefix . "_" . $lib . "_VAF";

        if (defined($line[$columns{$per_lib_ref_col}{c}])){
          push(@per_lib_counts, $line[$columns{$per_lib_ref_col}{c}]);      
        }else{
          push(@per_lib_counts, "NA");
        }

        if (defined($line[$columns{$per_lib_var_col}{c}])){
          push(@per_lib_counts, $line[$columns{$per_lib_var_col}{c}]);      
        }else{
          push(@per_lib_counts, "NA");
        }

        if (defined($line[$columns{$per_lib_vaf_col}{c}])){
          push(@per_lib_counts, $line[$columns{$per_lib_vaf_col}{c}]);      
        }else{
          push(@per_lib_counts, "NA");
        }

        #Count tumor libraries that support the variant with at least N variant read counts
        unless ($prefix =~ /normal/i){
          if (defined($line[$columns{$per_lib_var_col}{c}])){
            if ($line[$columns{$per_lib_var_col}{c}] =~ /\d+/){
              $tumor_var_supporting_libs++ if ($line[$columns{$per_lib_var_col}{c}] >= $self->min_reads_per_lib);
            }
          }
        }
      }
    }
    $variants->{$v}->{per_lib_counts} = \@per_lib_counts;
    $variants->{$v}->{tumor_var_supporting_libs} = $tumor_var_supporting_libs;
  }
  my $per_lib_header = join("\t", @per_lib_header);

  return $per_lib_header;
}

=======
>>>>>>> gms-pub

sub apply_filter_list{
  my $self = shift;
  my %args = @_;
  my $variants = $args{'-variants'};

  my $filtered_variants = 0;
  open(VAR, $self->variant_filter_list) || die $self->error_message("could not open file: " . $self->variant_filter_list);
  while(<VAR>){
    chomp($_);
    next if ($_ =~ /chr/);
    if ($_ =~ /^(\S+)\s+(\S+)\s+(\S+)\s+(\S+)\s+(\S+)/){
      my ($chr, $start, $stop, $ref, $var) = ($1, $2, $3, $4, $5);
      my $v = $chr . "_$start" . "_$stop" . "_$ref" . "_$var";
      die $self->error_message("parsed a variant that is not defined in the variant hash") unless $variants->{$v};
      $variants->{$v}->{filtered} = 1;
      $filtered_variants++;
    }
  }

  $self->status_message("Filtered $filtered_variants variants because they were specified in the variant filter list: " . $self->variant_filter_list);

  close(VAR);

  return;
}


sub apply_variant_filters{
  my $self = shift;
  my %args = @_;
  my $variants = $args{'-variants'};
  my $max_normal_vaf = $self->max_normal_vaf;
  my $min_tumor_vaf = $self->min_tumor_vaf;
  my $min_coverage = $self->min_coverage;
  my $max_gmaf = $self->max_gmaf;
<<<<<<< HEAD
  my $min_tumor_var_supporting_libs = $self->min_tumor_var_supporting_libs;
=======
>>>>>>> gms-pub
  
  foreach my $v (keys %{$variants}){
    my $max_normal_vaf_observed = $variants->{$v}->{max_normal_vaf_observed};
    my $max_tumor_vaf_observed = $variants->{$v}->{max_tumor_vaf_observed};
    my $min_coverage_observed = $variants->{$v}->{min_coverage_observed};
    my $gmaf = $variants->{$v}->{gmaf};
<<<<<<< HEAD
    my $tumor_var_supporting_libs = $variants->{$v}->{tumor_var_supporting_libs} if defined($variants->{$v}->{tumor_var_supporting_libs});
  
=======
   
>>>>>>> gms-pub
    #Normal VAF filter
    if ($max_normal_vaf_observed =~ /\d+/){
      $variants->{$v}->{filtered} = 1 if ($max_normal_vaf_observed > $max_normal_vaf);
    }elsif($max_normal_vaf_observed eq "NA"){
      $variants->{$v}->{filtered} = 1;
    }

    #Tumor VAF filter
    if ($max_tumor_vaf_observed =~ /\d+/){
      $variants->{$v}->{filtered} = 1 if ($max_tumor_vaf_observed < $min_tumor_vaf);
    }elsif($max_tumor_vaf_observed eq "NA"){
      $variants->{$v}->{filtered} = 1;
    }

    #Coverage filter
    if ($min_coverage_observed =~ /\d+/){
      $variants->{$v}->{filtered} = 1 if ($min_coverage_observed < $min_coverage);
    }elsif($min_coverage_observed eq "NA"){
      $variants->{$v}->{filtered} = 1;
    }
    
    #GMAF filter
    if ($gmaf =~ /\d+/){
      $variants->{$v}->{filtered} = 1 if (($gmaf*100) > $max_gmaf);
    }

<<<<<<< HEAD
    #Min library support filter
    if (defined($tumor_var_supporting_libs) && $min_tumor_var_supporting_libs){
      $variants->{$v}->{filtered} = 1 if ($tumor_var_supporting_libs < $min_tumor_var_supporting_libs);
    }
=======
>>>>>>> gms-pub
  }

  return;
}


sub print_final_files{
  my $self = shift;
  my %args = @_;
  my $variants = $args{'-variants'};
  my $grand_anno_count_file = $args{'-grand_anno_count_file'};
  my $case_name = $args{'-case_name'};
<<<<<<< HEAD
  my $align_builds = $args{'-align_builds'};
  my $per_lib_header = $args{'-per_lib_header'};
  my $trv_type_filter = $self->trv_type_filter;


=======
  my $trv_type_filter = $self->trv_type_filter;

>>>>>>> gms-pub
  #Write out final tsv files (filtered and unfiltered), a clean version with useless columns removed, and an Excel spreadsheet version of the final file
  my $final_unfiltered_tsv = $self->outdir . "$case_name" . "_final_unfiltered.tsv"; #OUT1
  my $final_filtered_tsv = $self->outdir . "$case_name" . "_final_filtered.tsv"; #OUT2
  my $final_filtered_clean_tsv = $self->outdir . "$case_name" . "_final_filtered_clean.tsv"; #OUT3
  my $final_filtered_coding_clean_tsv = $self->outdir . "$case_name" . "_final_filtered_coding_clean.tsv"; #OUT4
  my $final_filtered_clean_xls = $self->outdir . "$case_name" . "_final_filtered_clean.xls"; #OUT5
  my $final_filtered_coding_clean_xls = $self->outdir . "$case_name" . "_final_filtered_coding_clean.xls"; #OUT6

  open(ANNO, $grand_anno_count_file) || die $self->error_message("could not open grand anno read counts file: $grand_anno_count_file");
  open(OUT1, ">$final_unfiltered_tsv") || die $self->error_message("could not open output file: $final_unfiltered_tsv");
  open(OUT2, ">$final_filtered_tsv") || die $self->error_message("could not open output file: $final_filtered_tsv");
  open(OUT3, ">$final_filtered_clean_tsv") || die $self->error_message("could not open output file: $final_filtered_clean_tsv");
  open(OUT4, ">$final_filtered_coding_clean_tsv") || die $self->error_message("could not open output file: $final_filtered_coding_clean_tsv");
<<<<<<< HEAD
<<<<<<< HEAD
 
=======

>>>>>>> gms-pub
=======

  #Store the result files paths and pass out to be used in the visualization step
  my %result_files;
  $result_files{final_unfiltered_tsv}{path} = $final_unfiltered_tsv;
  $result_files{final_filtered_tsv}{path} = $final_filtered_tsv;
  $result_files{final_filtered_clean_tsv}{path} = $final_filtered_clean_tsv;
  $result_files{final_filtered_coding_clean_tsv}{path} = $final_filtered_coding_clean_tsv;
  $result_files{final_filtered_clean_xls}{path} = $final_filtered_clean_xls;
  $result_files{final_filtered_coding_clean_xls}{path} = $final_filtered_coding_clean_xls;

>>>>>>> 7e5dd380
  my @skip = qw (gene_name transcript_species transcript_source transcript_version transcript_status c_position ucsc_cons domain all_domains deletion_substructures transcript_error gene_name_source);
  my %skip_columns;
  foreach my $name (@skip){
    $skip_columns{$name}=1;
  }
  my @include_col_pos;

  my $header = 1;
  my $l = 0;
  my %columns;
  while(<ANNO>){
    chomp($_);
    my @line = split("\t", $_);

    #BAM readcount can give empty cells for sites not counted (e.g. indels that are larger than the max size allowed).  Replace empty cells with 'NA'
    my @tmp_line;
    foreach my $val (@line){
      $val = "NA" unless (defined($val));
      push(@tmp_line, $val);
    }
    @line = @tmp_line;

    if ($header){
      $header = 0;
      my $c = 0;
      foreach my $col (@line){
        $columns{$col}{c} = $c;
        $c++;
      }
      foreach my $col_name (sort {$columns{$a}{c} <=> $columns{$b}{c}} keys %columns){
        unless($skip_columns{$col_name}){
          push(@include_col_pos, $columns{$col_name}{c});
        }
      }

      #Print headers for each out file
      my $header_extension = "min_coverage_observed\tmax_normal_vaf_observed\tmax_tumor_vaf_observed\tvariant_source_callers\tvariant_source_caller_count\tfiltered";
      my $full_header = "$_"."\t$header_extension";
<<<<<<< HEAD
      $full_header .= "\t$per_lib_header" if $per_lib_header;
=======
>>>>>>> gms-pub
      print OUT1 "$full_header\n";
      print OUT2 "$full_header\n";

      my @include_values = @line[@include_col_pos];
      my $include_values_string = join("\t", @include_values);
      my $short_header = "$include_values_string"."\t$header_extension";
<<<<<<< HEAD
      $short_header .= "\t$per_lib_header" if $per_lib_header;
      print OUT3 "$short_header\n";
      print OUT4 "$short_header\n";
<<<<<<< HEAD

=======
      print OUT3 "$short_header\n";
      print OUT4 "$short_header\n";
>>>>>>> gms-pub
=======
>>>>>>> 7e5dd380
      next;
    }

    my ($chr, $start, $stop, $ref, $var) = ($line[0], $line[1], $line[2], $line[3], $line[4]);
    my $v = $chr . "_$start" . "_$stop" . "_$ref" . "_$var";
    die $self->error_message("parsed a variant that is not defined in the variant hash") unless $variants->{$v};

<<<<<<< HEAD
    my @per_lib_counts = @{$variants->{$v}->{per_lib_counts}} if defined($variants->{$v}->{per_lib_counts});
    my $per_lib_count_line = join("\t", @per_lib_counts) if defined($variants->{$v}->{per_lib_counts});

    my $line_extension = "$variants->{$v}->{min_coverage_observed}\t$variants->{$v}->{max_normal_vaf_observed}\t$variants->{$v}->{max_tumor_vaf_observed}\t$variants->{$v}->{variant_source_callers}\t$variants->{$v}->{variant_source_caller_count}\t$variants->{$v}->{filtered}";  
    my $full_line = "$_\t$line_extension";
    $full_line .= "\t$per_lib_count_line" if defined($per_lib_count_line);

=======
    my $line_extension = "$variants->{$v}->{min_coverage_observed}\t$variants->{$v}->{max_normal_vaf_observed}\t$variants->{$v}->{max_tumor_vaf_observed}\t$variants->{$v}->{variant_source_callers}\t$variants->{$v}->{variant_source_caller_count}\t$variants->{$v}->{filtered}";
    my $full_line = "$_\t$line_extension";
>>>>>>> gms-pub
    print OUT1 "$full_line\n";
    unless ($variants->{$v}->{filtered}){
      print OUT2 "$full_line\n";
    }

    my @include_values = @line[@include_col_pos];
    my $include_values_string = join("\t", @include_values);

    my $short_line = "$include_values_string"."\t$line_extension";
<<<<<<< HEAD
    $short_line .= "\t$per_lib_count_line" if defined($per_lib_count_line);

=======
>>>>>>> gms-pub
    unless ($variants->{$v}->{filtered}){
      print OUT3 "$short_line\n";
    }

    #apply a transcript variant type filter to define the 'coding' result
    my $trv_type = $variants->{$v}->{trv_type};
    unless ($variants->{$v}->{filtered}){
      unless ($trv_type_filter =~ /$trv_type/i){
        print OUT4 "$short_line\n";
      }
    }
<<<<<<< HEAD
<<<<<<< HEAD
=======

>>>>>>> gms-pub
=======
    $l++;
>>>>>>> 7e5dd380
  }
  close(ANNO);
  close(OUT1);
  close(OUT2);
  close(OUT3);
<<<<<<< HEAD
  close(OUT4);

  # convert master table to excel
  my $final_filtered_clean_workbook  = Spreadsheet::WriteExcel->new("$final_filtered_clean_xls");
  my $final_filtered_clean_worksheet = $final_filtered_clean_workbook->add_worksheet();
  open (IN, $final_filtered_clean_tsv) || die $self->error_message("Could not open in file: $final_filtered_clean_tsv");
  my $row=0;
  while(<IN>){
    chomp($_);
    if ($row == 0){
      $_ =~ s/\_/ /g;
    }
    my @F = split("\t",$_);
    for(my $i=0;$i<@F;$i++){
      $final_filtered_clean_worksheet->write($row, $i, $F[$i]);
    }
    $row++;
  }
  close(IN);
  $final_filtered_clean_workbook->close();

  my $final_filtered_coding_clean_workbook  = Spreadsheet::WriteExcel->new("$final_filtered_coding_clean_xls");
  my $final_filtered_coding_clean_worksheet = $final_filtered_coding_clean_workbook->add_worksheet();
  open (IN, $final_filtered_coding_clean_tsv) || die $self->error_message("Could not open in file: $final_filtered_coding_clean_tsv");
  $row=0;
  while(<IN>){
    chomp($_);
    if ($row == 0){
      $_ =~ s/\_/ /g;
    }
    my @F = split("\t",$_);
    for(my $i=0;$i<@F;$i++){
      $final_filtered_coding_clean_worksheet->write($row, $i, $F[$i]);
    }
    $row++;
  }
  close(IN);
  $final_filtered_coding_clean_workbook->close();

  return(\%result_files);
}

sub create_plots{
  my $self = shift;
  my %args = @_;
  my $result_files = $args{'-result_files'};
  my $align_builds = $args{'-align_builds'};
  my $case_name = $args{'-case_name'};

  my $final_filtered_clean_tsv = $result_files->{final_filtered_clean_tsv}->{path};
  my $final_filtered_coding_clean_tsv = $result_files->{final_filtered_coding_clean_tsv}->{path};

  #Get the header for the file to be fed into R to determine per-lib VAF column positions
  open (TMP, $final_filtered_clean_tsv) || die $self->error_message("Could not open file: $final_filtered_clean_tsv");
  my $header = <TMP>; 
  close(TMP);
  chomp($header);
  my @cols = split("\t", $header);
  my $p = 0;
  my %columns;
  foreach my $col (@cols){
    $columns{$col}{p} = $p;
    $p++;
  }
  
  #Set the R script that will process output from this perl script
  #TODO: Right now, this script will only work for a very particular situation (normal, dayX_tumor, dayY_tumor) - Make it more flexible ...
  my $build_count = keys %{$align_builds};
  my @prefixes;
  my @combined_vaf_cols;
  my %rep_vaf_cols;
  #Resolve the names of the samples, and columns containing per_library read counts
  foreach my $name (sort {$align_builds->{$a}->{order} <=> $align_builds->{$b}->{order}} keys  %{$align_builds}){
    my $prefix = $align_builds->{$name}->{prefix};
    push(@prefixes, $prefix);
    my $combined_vaf_col_name = $prefix . "_VAF";
    push(@combined_vaf_cols, $columns{$combined_vaf_col_name}{p} + 1);
    my $libs = $align_builds->{$name}->{libs};

    if ($self->per_library){
      #If replicate library analysis is being run define the replicate VAF columns
      foreach my $lib (sort {$libs->{$a}->{rep} <=> $libs->{$b}->{rep}} keys %{$libs}){
        my $rep = $libs->{$lib}->{rep};
        my $per_lib_vaf_col = $prefix . "_rep" . $rep . "_VAF";

        die $self->error_message("could not resolve column $per_lib_vaf_col in file $final_filtered_clean_tsv") unless ($columns{$per_lib_vaf_col});

        if (defined($rep_vaf_cols{$prefix})){
          my $cols = $rep_vaf_cols{$prefix}{cols};
          push (@{$cols}, $columns{$per_lib_vaf_col}{p} + 1);
        }else{
          my @cols;
          push (@cols, $columns{$per_lib_vaf_col}{p} + 1);
          $rep_vaf_cols{$prefix}{cols} = \@cols;
        }
      }
    }else{
      #If replicate library analysis is NOT being run simply use the combined VAF values
      my @cols;
      push (@cols, $columns{$combined_vaf_col_name}{p} + 1);
      $rep_vaf_cols{$prefix}{cols} = \@cols;
    }
  }

  my $r_script = __FILE__ . '.R';

  #Run the R script to generate some per-library readcount and VAF plots from the complete clean tsv file
  my @vaf_cols;
  foreach my $prefix (@prefixes){
    my @vaf_cols_sample = @{$rep_vaf_cols{$prefix}{cols}};
    my $vaf_cols_sample_string = join(" ", @vaf_cols_sample);
    push (@vaf_cols, "\"$vaf_cols_sample_string\"");
  }
  my $vaf_cols_string = join(" ", @vaf_cols);
  my $target_gene_list_name = $self->target_gene_list_name;

<<<<<<< HEAD
  #Run the R scripts to generate some plots from the coding clean tsv file
  my $outdir2 = $self->outdir . "/filtered_coding_clean/";
  mkdir($outdir2);
  my $r_cmd2 = "$r_script $final_filtered_coding_clean_tsv \"normal_day0_VAF tumor_day0_VAF tumor_day30_VAF\" \"34 37 40\" \"43 46 49\" \"52 55 58\" " . $self->target_gene_list_name . " " . $outdir2;
  Genome::Sys->shellcmd(cmd => $r_cmd2);
=======
>>>>>>> gms-pub
=======
  if ($self->per_library){
    my $prefix_string = join(" ", @prefixes);
    my $combined_vaf_col_string = join(" ", @combined_vaf_cols);

    my $outdir1 = $self->outdir . "filtered_pdfs/";
    mkdir($outdir1);
    my $r_cmd1 = "$r_script $case_name $final_filtered_clean_tsv \"$prefix_string\" \"$combined_vaf_col_string\" \"$target_gene_list_name\" $outdir1 $vaf_cols_string";
    Genome::Sys->shellcmd(cmd => $r_cmd1);

    my $outdir2 = $self->outdir . "filtered_coding_pdfs/";
    mkdir($outdir2);
    my $r_cmd2 = "$r_script $case_name $final_filtered_coding_clean_tsv \"$prefix_string\" \"$combined_vaf_col_string\" \"$target_gene_list_name\" $outdir2 $vaf_cols_string";
    Genome::Sys->shellcmd(cmd => $r_cmd2);
  }
>>>>>>> 7e5dd380

  return;
}

<<<<<<< HEAD

<<<<<<< HEAD
=======
>>>>>>> gms-pub
=======

>>>>>>> 7e5dd380
1;
<|MERGE_RESOLUTION|>--- conflicted
+++ resolved
@@ -5,11 +5,8 @@
 use Data::Dumper;
 use List::MoreUtils qw/ uniq /;
 use Genome::Info::IUB;
-<<<<<<< HEAD
 use Spreadsheet::WriteExcel;
 
-=======
->>>>>>> gms-pub
 
 class Genome::Model::ClinSeq::Command::Converge::SnvIndelReport {
     is => 'Genome::Model::ClinSeq::Command::Converge::Base',
@@ -73,7 +70,6 @@
               default => '-|3_prime_flanking_region|3_prime_untranslated_region|5_prime_flanking_region|5_prime_untranslated_region|intronic|silent|rna|splice_region',
               doc => 'Variants with these transcript variant types will be filtered out of the final coding result.',
         },
-<<<<<<< HEAD
         min_reads_per_lib => {
               is => 'Number',
               default => 0,
@@ -84,15 +80,10 @@
               default => 0,
               doc => 'In per library analysis, variants with less than this number of tumor libraries supporting will be filtered out',
         },
-<<<<<<< HEAD
-=======
->>>>>>> gms-pub
-=======
         per_library => {
               is => 'Boolean',
               doc => 'Do per library bam-readcounting and generate associated statistics, summaries and figures'
         },
->>>>>>> 7e5dd380
         test => {
               is => 'Number',
               doc => 'Only import this many variants (for testing purposes)',
@@ -268,16 +259,11 @@
   #Max normal VAF, Min Coverage
   $self->parse_read_counts('-align_builds'=>$align_builds, '-grand_anno_count_file'=>$grand_anno_count_file, '-variants'=>$variants);
 
-<<<<<<< HEAD
-<<<<<<< HEAD
-  #print Dumper $variants;
-=======
   #Get per-library bam-readcounts for all positions for all BAM files
   my $grand_anno_per_lib_count_file;
   if ($self->per_library){
     $grand_anno_per_lib_count_file = $self->add_per_lib_read_counts('-align_builds'=>$align_builds, '-grand_anno_file'=>$grand_anno_count_file);
   }
->>>>>>> 7e5dd380
   #Parse the per lib BAM read count info
   my $per_lib_header;
   if ($self->per_library){
@@ -289,21 +275,9 @@
     $self->apply_filter_list('-variants'=>$variants);
   }
 
-=======
->>>>>>> gms-pub
   #Apply some automatic filters:
   $self->apply_variant_filters('-variants'=>$variants);
 
-<<<<<<< HEAD
-<<<<<<< HEAD
-=======
-  #print Dumper $variants;
-
->>>>>>> gms-pub
-  #TODO: Make note of which variants lie within a particular set of regions of interest (e.g. nimblegen v3 + AML RMG)
-  #TODO: Have option to filter these out
-=======
->>>>>>> 7e5dd380
 
   #TODO: Make note of which variants lie within a particular set of regions of interest (e.g. nimblegen v3 + AML RMG).  Have option to filter these out
   # - Allow for wingspan to be added to these regions
@@ -316,15 +290,6 @@
 
   #TODO: Get Exome Sequencing Project MAF and filter on this value as well (use existing gmt for this)
 
-<<<<<<< HEAD
-  #TODO: Write out final tsv files (filtered and unfiltered), a clean version with useless columns removed, and an Excel spreadsheet version of the final file
-<<<<<<< HEAD
-  $self->print_final_files('-variants'=>$variants, '-grand_anno_count_file'=>$grand_anno_count_file, '-case_name'=>$case_name, '-align_builds'=>$align_builds, '-per_lib_header'=>$per_lib_header);
-=======
-  $self->print_final_files('-variants'=>$variants, '-grand_anno_count_file'=>$grand_anno_count_file, '-case_name'=>$case_name);
->>>>>>> gms-pub
-=======
->>>>>>> 7e5dd380
 
   #Write out final tsv files (filtered and unfiltered), a clean version with useless columns removed, and an Excel spreadsheet version of the final file
   my $result_files = $self->print_final_files('-variants'=>$variants, '-grand_anno_count_file'=>$grand_anno_count_file, '-case_name'=>$case_name, '-align_builds'=>$align_builds, '-per_lib_header'=>$per_lib_header);
@@ -920,10 +885,6 @@
 }
 
 
-<<<<<<< HEAD
-=======
-
->>>>>>> gms-pub
 sub add_per_lib_read_counts{
   my $self = shift;
   my %args = @_;
@@ -967,14 +928,6 @@
 }
 
 
-<<<<<<< HEAD
-=======
-
-
-
-
-
->>>>>>> gms-pub
 sub parse_read_counts{
   my $self = shift;
   my %args = @_;
@@ -1073,7 +1026,6 @@
   return;
 }
 
-<<<<<<< HEAD
 sub parse_per_lib_read_counts{
   my $self = shift;
   my %args = @_;
@@ -1196,8 +1148,6 @@
   return $per_lib_header;
 }
 
-=======
->>>>>>> gms-pub
 
 sub apply_filter_list{
   my $self = shift;
@@ -1234,22 +1184,15 @@
   my $min_tumor_vaf = $self->min_tumor_vaf;
   my $min_coverage = $self->min_coverage;
   my $max_gmaf = $self->max_gmaf;
-<<<<<<< HEAD
   my $min_tumor_var_supporting_libs = $self->min_tumor_var_supporting_libs;
-=======
->>>>>>> gms-pub
   
   foreach my $v (keys %{$variants}){
     my $max_normal_vaf_observed = $variants->{$v}->{max_normal_vaf_observed};
     my $max_tumor_vaf_observed = $variants->{$v}->{max_tumor_vaf_observed};
     my $min_coverage_observed = $variants->{$v}->{min_coverage_observed};
     my $gmaf = $variants->{$v}->{gmaf};
-<<<<<<< HEAD
     my $tumor_var_supporting_libs = $variants->{$v}->{tumor_var_supporting_libs} if defined($variants->{$v}->{tumor_var_supporting_libs});
   
-=======
-   
->>>>>>> gms-pub
     #Normal VAF filter
     if ($max_normal_vaf_observed =~ /\d+/){
       $variants->{$v}->{filtered} = 1 if ($max_normal_vaf_observed > $max_normal_vaf);
@@ -1276,13 +1219,10 @@
       $variants->{$v}->{filtered} = 1 if (($gmaf*100) > $max_gmaf);
     }
 
-<<<<<<< HEAD
     #Min library support filter
     if (defined($tumor_var_supporting_libs) && $min_tumor_var_supporting_libs){
       $variants->{$v}->{filtered} = 1 if ($tumor_var_supporting_libs < $min_tumor_var_supporting_libs);
     }
-=======
->>>>>>> gms-pub
   }
 
   return;
@@ -1295,16 +1235,11 @@
   my $variants = $args{'-variants'};
   my $grand_anno_count_file = $args{'-grand_anno_count_file'};
   my $case_name = $args{'-case_name'};
-<<<<<<< HEAD
   my $align_builds = $args{'-align_builds'};
   my $per_lib_header = $args{'-per_lib_header'};
   my $trv_type_filter = $self->trv_type_filter;
 
 
-=======
-  my $trv_type_filter = $self->trv_type_filter;
-
->>>>>>> gms-pub
   #Write out final tsv files (filtered and unfiltered), a clean version with useless columns removed, and an Excel spreadsheet version of the final file
   my $final_unfiltered_tsv = $self->outdir . "$case_name" . "_final_unfiltered.tsv"; #OUT1
   my $final_filtered_tsv = $self->outdir . "$case_name" . "_final_filtered.tsv"; #OUT2
@@ -1318,13 +1253,6 @@
   open(OUT2, ">$final_filtered_tsv") || die $self->error_message("could not open output file: $final_filtered_tsv");
   open(OUT3, ">$final_filtered_clean_tsv") || die $self->error_message("could not open output file: $final_filtered_clean_tsv");
   open(OUT4, ">$final_filtered_coding_clean_tsv") || die $self->error_message("could not open output file: $final_filtered_coding_clean_tsv");
-<<<<<<< HEAD
-<<<<<<< HEAD
- 
-=======
-
->>>>>>> gms-pub
-=======
 
   #Store the result files paths and pass out to be used in the visualization step
   my %result_files;
@@ -1335,7 +1263,6 @@
   $result_files{final_filtered_clean_xls}{path} = $final_filtered_clean_xls;
   $result_files{final_filtered_coding_clean_xls}{path} = $final_filtered_coding_clean_xls;
 
->>>>>>> 7e5dd380
   my @skip = qw (gene_name transcript_species transcript_source transcript_version transcript_status c_position ucsc_cons domain all_domains deletion_substructures transcript_error gene_name_source);
   my %skip_columns;
   foreach my $name (@skip){
@@ -1374,28 +1301,16 @@
       #Print headers for each out file
       my $header_extension = "min_coverage_observed\tmax_normal_vaf_observed\tmax_tumor_vaf_observed\tvariant_source_callers\tvariant_source_caller_count\tfiltered";
       my $full_header = "$_"."\t$header_extension";
-<<<<<<< HEAD
       $full_header .= "\t$per_lib_header" if $per_lib_header;
-=======
->>>>>>> gms-pub
       print OUT1 "$full_header\n";
       print OUT2 "$full_header\n";
 
       my @include_values = @line[@include_col_pos];
       my $include_values_string = join("\t", @include_values);
       my $short_header = "$include_values_string"."\t$header_extension";
-<<<<<<< HEAD
       $short_header .= "\t$per_lib_header" if $per_lib_header;
       print OUT3 "$short_header\n";
       print OUT4 "$short_header\n";
-<<<<<<< HEAD
-
-=======
-      print OUT3 "$short_header\n";
-      print OUT4 "$short_header\n";
->>>>>>> gms-pub
-=======
->>>>>>> 7e5dd380
       next;
     }
 
@@ -1403,7 +1318,6 @@
     my $v = $chr . "_$start" . "_$stop" . "_$ref" . "_$var";
     die $self->error_message("parsed a variant that is not defined in the variant hash") unless $variants->{$v};
 
-<<<<<<< HEAD
     my @per_lib_counts = @{$variants->{$v}->{per_lib_counts}} if defined($variants->{$v}->{per_lib_counts});
     my $per_lib_count_line = join("\t", @per_lib_counts) if defined($variants->{$v}->{per_lib_counts});
 
@@ -1411,10 +1325,6 @@
     my $full_line = "$_\t$line_extension";
     $full_line .= "\t$per_lib_count_line" if defined($per_lib_count_line);
 
-=======
-    my $line_extension = "$variants->{$v}->{min_coverage_observed}\t$variants->{$v}->{max_normal_vaf_observed}\t$variants->{$v}->{max_tumor_vaf_observed}\t$variants->{$v}->{variant_source_callers}\t$variants->{$v}->{variant_source_caller_count}\t$variants->{$v}->{filtered}";
-    my $full_line = "$_\t$line_extension";
->>>>>>> gms-pub
     print OUT1 "$full_line\n";
     unless ($variants->{$v}->{filtered}){
       print OUT2 "$full_line\n";
@@ -1424,11 +1334,8 @@
     my $include_values_string = join("\t", @include_values);
 
     my $short_line = "$include_values_string"."\t$line_extension";
-<<<<<<< HEAD
     $short_line .= "\t$per_lib_count_line" if defined($per_lib_count_line);
 
-=======
->>>>>>> gms-pub
     unless ($variants->{$v}->{filtered}){
       print OUT3 "$short_line\n";
     }
@@ -1440,20 +1347,12 @@
         print OUT4 "$short_line\n";
       }
     }
-<<<<<<< HEAD
-<<<<<<< HEAD
-=======
-
->>>>>>> gms-pub
-=======
     $l++;
->>>>>>> 7e5dd380
   }
   close(ANNO);
   close(OUT1);
   close(OUT2);
   close(OUT3);
-<<<<<<< HEAD
   close(OUT4);
 
   # convert master table to excel
@@ -1570,15 +1469,6 @@
   my $vaf_cols_string = join(" ", @vaf_cols);
   my $target_gene_list_name = $self->target_gene_list_name;
 
-<<<<<<< HEAD
-  #Run the R scripts to generate some plots from the coding clean tsv file
-  my $outdir2 = $self->outdir . "/filtered_coding_clean/";
-  mkdir($outdir2);
-  my $r_cmd2 = "$r_script $final_filtered_coding_clean_tsv \"normal_day0_VAF tumor_day0_VAF tumor_day30_VAF\" \"34 37 40\" \"43 46 49\" \"52 55 58\" " . $self->target_gene_list_name . " " . $outdir2;
-  Genome::Sys->shellcmd(cmd => $r_cmd2);
-=======
->>>>>>> gms-pub
-=======
   if ($self->per_library){
     my $prefix_string = join(" ", @prefixes);
     my $combined_vaf_col_string = join(" ", @combined_vaf_cols);
@@ -1593,17 +1483,10 @@
     my $r_cmd2 = "$r_script $case_name $final_filtered_coding_clean_tsv \"$prefix_string\" \"$combined_vaf_col_string\" \"$target_gene_list_name\" $outdir2 $vaf_cols_string";
     Genome::Sys->shellcmd(cmd => $r_cmd2);
   }
->>>>>>> 7e5dd380
 
   return;
 }
 
-<<<<<<< HEAD
-
-<<<<<<< HEAD
-=======
->>>>>>> gms-pub
-=======
-
->>>>>>> 7e5dd380
+
+
 1;
