package Genome::Model::ClinSeq::Command::GenerateClonalityPlots;
#Written by Malachi Griffith and Nate Dees
#Updated into tool form by Scott Smith

use strict;
use warnings;
use Genome;
use Genome::Model::ClinSeq::Util qw(:all);


class Genome::Model::ClinSeq::Command::GenerateClonalityPlots {
    is => 'Command::V2',
    has_input => [
        somatic_var_build   => { is => 'Genome::Model::Build::SomaticVariation', id_by => 'somatic_var_build_id', 
                                doc => 'Build ID for a somatic variation model' },

        misc_annotation_db  => { is => 'Genome::Db::Tgi::MiscAnnotation', 
                                doc => 'misc annotation for the reference sequence, supplying centromere ideogram and gaps' },

        common_name         => { is => 'Text', 
                                doc => 'Human readable name for the patient / sample comparison' },
        
        output_dir          => { is => 'Text', 
                                doc => 'Directory to place temp files and results' },
    ],
    has_param => [
        read_counts         => { is => 'Text', is_optional => 1,
                                doc => 'Instead of generating read counts, use this pre-prepared readcount file' },

        verbose             => { is => 'Boolean', is_optional => 1, default_value => 0,
                                doc => 'To display more output, set this flag' },
        
        limit               => { is => 'Number', is_optional => 1,
                                doc => 'Limit the number of SNVs to the first N (mostly for testing).' },
        
        chromosome          => { is => 'Text', is_optional => 1,
                                 doc => 'Limit analysis to variants on a specified chromosome' },

        min_tumor_cov       => { is => 'Number', is_optional => 1, default_value => 20,
                                 doc => 'Specify a minimum tumor coverage level for variants (you will still get another plot with all data)' },

        max_tumor_cov       => { is => 'Number', is_optional => 1, default_value => 1000000,
                                 doc => 'Specify a maximum tumor coverage level for variants (you will still get another plot with all data)' },

        max_normal_vaf      => { is => 'Number', is_optional => 1, default_value => 3,
                                 doc => 'Specify a maximum allowed normal VAF (you will still get another plot with all data)' },

    ],
    has_output => [
        cnv_hmm_file => {
            is => 'FilesystemPath',
            is_optional => 1,
        },
    ],
    doc => "This script attempts to automate the process of creating a 'clonality' plot"
};

sub help_synopsis {
    return <<INFO
  genome model clin-seq generate-clonality-plots --somatic-var-build=129396826  --output-dir=/tmp/generate_clonality_plots/ --common-name='AML54'  --verbose
INFO
}

sub execute {
    my $self = shift;

    #This script running a series of commands obtained from Nate Dees that results in the creation of a clonality plot (.pdf)
    my $somatic_var_build = $self->somatic_var_build; 
    my $output_dir = $self->output_dir;
    my $common_name = $self->common_name;
    my $verbose = $self->verbose;
    my $limit = $self->limit;
    my $chromosome = $self->chromosome;

    if (not defined $limit) {
      $self->status_message("limit is not defined");
    }else{
      $self->status_message("limit is $limit");
    }

    if (not defined $chromosome) {
      $self->status_message("chromosome filter is not defined");
    }else{
      $self->status_message("chromosome filter is $chromosome");
    }

    $self->status_message("Creating clonality plot for $common_name");

    #TODO: Replace all of this with a new process that gets variants from a unified clin-seq BAM read counts result
    #TODO: This step should just run the clonality tool in different ways on different input files.  All of this hacky file manipulation should be removed

    # This tool calls some scripts which have not been converted into tools
    #TODO: Fix that so that Nate and Krishna's old code is cleaned up and brought into the fold
    my $script_dir = Cwd::abs_path(File::Basename::dirname(__FILE__) . '/../OriginalScripts/') . '/';
    unless (-d $script_dir) {
      die $self->error_message("failed to find script dir $script_dir!")
    }

    #Get somatic variation effects dir, tumor bam and normal bam from a somatic variation model ID
    my %data_paths;
    #... /genome/lib/perl/Genome/Model/Build/SomaticVariation.pm
    $data_paths{root_dir} = $somatic_var_build->data_directory ."/";
    $data_paths{effects_dir} = "$data_paths{root_dir}"."effects/";
    $data_paths{cnvs_hq} = "$data_paths{root_dir}"."variants/cnvs.hq";
    $data_paths{normal_bam} = $somatic_var_build->normal_bam;
    $data_paths{tumor_bam} = $somatic_var_build->tumor_bam;
    my $reference_build = $somatic_var_build->reference_sequence_build;
    $data_paths{reference_fasta} = $reference_build->full_consensus_path('fa');
    $data_paths{display_name} = $reference_build->__display_name__;

    my $somatic_effects_dir = $data_paths{effects_dir};

    #Make sure the specified parameters are correct
    $somatic_effects_dir = $self->checkDir('-dir'=>$somatic_effects_dir, '-clear'=>"no");
    $output_dir = $self->checkDir('-dir'=>$output_dir, '-clear'=>"no");

    #Step 1 - gather the tier 1-3 snv files from the build:
    my $tier1_snv_file = $somatic_effects_dir . "snvs.hq.novel.tier1.v2.bed";
    my $tier2_snv_file = $somatic_effects_dir . "snvs.hq.novel.tier2.v2.bed";
    my $tier3_snv_file = $somatic_effects_dir . "snvs.hq.novel.tier3.v2.bed";
    my $cp_cmd = "cp $tier1_snv_file $tier2_snv_file $tier3_snv_file $output_dir";
    if ($verbose){$self->status_message("$cp_cmd")};
    Genome::Sys->shellcmd(cmd => $cp_cmd);

    #Step 2 - put them together in one file:
    my $snv_file = $output_dir . "allsnvs.hq.novel.tier123.v2.bed";
    my $cat_cmd = "cat $output_dir"."snvs* > $snv_file";
    
    if ($verbose){$self->status_message("$cat_cmd");}
    Genome::Sys->shellcmd(cmd => $cat_cmd);
    
    #Apply the chromosome filter if specified
    if (defined $chromosome){
      $self->warning_message("limiting SNVs to only those on chromosome: $chromosome");
      my $file = $snv_file . ".tmp";
      open (IN, $snv_file) || die $self->error_message("Could not open file reading: $snv_file");
      open (OUT, ">$file") || die $self->error_message("Could not open file for writing: $file");
      my $s = 0;
      while(<IN>){
        if ($_ =~ /^$chromosome\s+/){
          print OUT $_;
          $s++;
        }
      }
      close(IN);
      close (OUT);
      $self->status_message("Filtered down to $s variants on chromosome: $chromosome");
      unlink($snv_file);
      Genome::Sys->move_file($file, $snv_file);
    }

    #Apply the variant limit if specified
    if (defined $limit) {
      $self->warning_message("limiting SNVs to a max of $limit");
      my $file = $snv_file . ".tmp";
      open (IN, $snv_file) || die $self->error_message("Could not open file reading: $snv_file");
      open (OUT, ">$file") || die $self->error_message("Could not open file for writing: $file");
      my $c = 0;
      while(<IN>){
        $c++;
        if ($c <= $limit){
          print OUT "$_";
        }else{
          last;
        }
      }
      close(IN);
      close (OUT);
      unlink($snv_file);
      Genome::Sys->move_file($file, $snv_file);
    }

    #Step 3 - take it out of bed format to be fed into bam-readcounts:
    my $adapted_file ="$output_dir"."allsnvs.hq.novel.tier123.v2.bed.adapted";
    my $awk_cmd = "awk \'{OFS=\"\\t\";FS=\"\\t\";}{print \$1,\$3,\$3,\$4}\' $snv_file | sed \'s/\\//\\t/g\' > $adapted_file";
    if ($verbose){$self->status_message("$awk_cmd");}
    Genome::Sys->shellcmd(cmd => $awk_cmd);

    #Define the BAM files.  
    #The 'old' method supplied both Tumor & Normal coverage and both would be used to assess a minimum coverage cutoff for plotting
    #The 'new' method uses only the Tumor coverage
    my $tumor_bam = $data_paths{tumor_bam};
    my $normal_bam = $data_paths{normal_bam};

    #Step 4 - run bam readcounts and assess the particular reads for the reference and variant and print out details about the numbers of reads and the percentages for multiple bam files:
    my $readcounts_outfile;
    if ($self->read_counts) {
        $readcounts_outfile = $self->read_counts;
    }
    else {
        $readcounts_outfile = "$adapted_file".".readcounts";
        my $read_counts_cmd = "$script_dir"."borrowed/ndees/give_me_readcounts.pl  --sites_file=$adapted_file --bam_list=\"Tumor:$tumor_bam,Normal:$normal_bam\" --reference_fasta=$data_paths{reference_fasta} --output_file=$readcounts_outfile";
        if ($verbose){$self->status_message("$read_counts_cmd");}
        Genome::Sys->shellcmd(cmd => $read_counts_cmd);
    }

    #Step 5 - create a varscan-format file from these outputs:
    #perl ~kkanchi/bin/create_pseudo_varscan.pl     allsnvs.hq.novel.tier123.v2.bed.adapted     allsnvs.hq.novel.tier123.v2.bed.adapted.readcounts     >     allsnvs.hq.novel.tier123.v2.bed.adapted.readcounts.varscan
    my $readcounts_varscan_file = "$readcounts_outfile".".varscan";
    my $varscan_format_cmd = "$script_dir"."borrowed/kkanchi/create_pseudo_varscan.pl $adapted_file $readcounts_outfile > $readcounts_varscan_file";
    if ($verbose){$self->status_message("$varscan_format_cmd");}
    Genome::Sys->shellcmd(cmd => $varscan_format_cmd);

    #TODO: Replace steps 4-5 above by using the following script:
    #TODO: Once you know this is working, use $readcounts_clonality_outfile instead of $readcounts_varscan_file in the clonality commands below.  Then comment out steps 2-5 above
    #gmt validation prepare-wgs-for-clonality-plot --help
    #USAGE
    # gmt validation prepare-wgs-for-clonality-plot --output-file=? --snv-file=? [--bam-file=?]
    #    [--genome-build=?] [--min-mapping-quality=?] [--output-readcounts-file=?] [--readcounts-file=?]
    #Use the optional --bam-file input so that readcounts are generated for you.

    #my $readcounts_clonality_outfile = "$output_dir"."readcounts.clonality";
    #my $readcounts_formatted_outfile = "$output_dir"."readcounts.formatted";
    #my $prepare_cmd = Genome::Model::Tools::Validation::PrepareWgsForClonalityPlot->create(output_file=>$readcounts_clonality_outfile, snv_file=>$adapted_file, bam_file=>$tumor_bam, genome_build=>$data_paths{reference_fasta}, output_readcounts_file=>$readcounts_formatted_outfile);
    #$prepare_cmd->execute();


    #Step 6 - Take the cnvs.hq file from the somatic-variation build, and run the cna-seg tool to create known regions of copy-number
    #Specify config file paths for hg19/build37
    #gmt copy-number cna-seg --copy-number-file=/gscmnt/ams1184/info/model_data/2875816457/build111674790/variants/cnvs.hq  --min-markers=4  --detect-somatic  --centromere-file=/gscmnt/sata186/info/medseq/kchen/work/SolexaCNV/scripts/centromere.hg19.csv  --gap-file=/gscmnt/sata186/info/medseq/kchen/work/SolexaCNV/scripts/hg19gaps.csv  --output-file=hg1.cnvhmm

    #Make a copy of the cnvs.hq file
    my $cnvs_output_path = "${output_dir}cnvs.hq";
    Genome::Sys->copy_file($data_paths{cnvs_hq}, $cnvs_output_path);
    chmod 0664, $cnvs_output_path;

    my $misc_annotation_db = $self->misc_annotation_db;
    my $centromere_file = $misc_annotation_db->data_set_path("centromere.csv");
    my $gap_file = $misc_annotation_db->data_set_path("gaps.csv");

    #if ($data_paths{display_name} =~ /NCBI\-human\-build36/){
    #    $centromere_file = $clinseq_annotations_dir . "hg18/ideogram/centromere.hg18.csv";
    #    $gap_file = $clinseq_annotations_dir . "hg18/ideogram/hg18gaps.csv";
    #}elsif($data_paths{display_name} =~ /GRCh37\-lite\-build37/){
    #    $centromere_file = $clinseq_annotations_dir . "hg19/ideogram/centromere.hg19.csv";
    #    $gap_file = $clinseq_annotations_dir . "hg19/ideogram/hg19gaps.csv";
    #}else{
    #    $self->error_message("Unrecognized build - unable to identify centromere and gapfiles, you will need to generate these and place in the appropriate location");
    #    return;
    #}

    my $cnvhmm_file = "$output_dir"."cnaseq.cnvhmm";

    my $cnaseg_cmd;
    if (defined($chromosome)){
      $cnaseg_cmd = Genome::Model::Tools::CopyNumber::CnaSeg->create(copy_number_file=>$data_paths{cnvs_hq}, min_markers=>4, detect_somatic=>1, centromere_file=>$centromere_file, gap_file=>$gap_file, output_file=>$cnvhmm_file, chromosome=>$chromosome);
    }else{
      $cnaseg_cmd = Genome::Model::Tools::CopyNumber::CnaSeg->create(copy_number_file=>$data_paths{cnvs_hq}, min_markers=>4, detect_somatic=>1, centromere_file=>$centromere_file, gap_file=>$gap_file, output_file=>$cnvhmm_file);
    }
    $cnaseg_cmd->execute();

    my $varscan_file = $readcounts_varscan_file;
    #my $varscan_file = $readcounts_clonality_outfile;

    #Step 7 - then, put the cna-seg and varscan-format snv file together in this clonality tool:
    #gmt validation clonality-plot     --cnvhmm-file     /gscuser/ndees/103/wgs/SV_somatic/CNV/aml103.cnvhmm     --output-image     aml103.clonality.pdf     --r-script-output-file     clonality.R     --varscan-file     allsnvs.hq.novel.tier123.v2.bed.adapted.readcounts.varscan     --analysis-type     wgs     --sample-id     'AML103'     --positions-highlight     IL2RA_NF1_positions

    #gmt validation clonality-plot  --cnvhmm-file='/gscmnt/sata132/techd/mgriffit/hg1/clonality/hg1.cnvhmm'  --output-image hg1.clonality.pdf  --r-script-output-file clonality.R  --varscan-file allsnvs.hq.novel.tier123.v2.bed.adapted.readcounts.varscan  --analysis-type wgs  --sample-id 'HG1'
    
    #Step 7-A. Without clusters
    my $output_image_file1a = "$output_dir"."$common_name".".clonality.pdf";
    my $r_script_file = "$output_dir"."clonality.R";
    my $uc_common_name = uc($common_name);
    if (-s $varscan_file){
      my $clonality_cmd1a = Genome::Model::Tools::Validation::ClonalityPlot->create(cnvhmm_file=>$cnvhmm_file, output_image=>$output_image_file1a, r_script_output_file=>$r_script_file, varscan_file=>$varscan_file, analysis_type=>'wgs', sample_id=>$uc_common_name);
      $clonality_cmd1a->execute();
<<<<<<< HEAD
=======
    
      my $output_image_file1b = "$output_dir"."$common_name".".clonality.cn2.pdf";
      my $clonality_cmd1b = Genome::Model::Tools::Validation::ClonalityPlot->create(cnvhmm_file=>$cnvhmm_file, output_image=>$output_image_file1b, r_script_output_file=>$r_script_file, varscan_file=>$varscan_file, analysis_type=>'wgs', sample_id=>$uc_common_name, plot_only_cn2=>1);
      $clonality_cmd1b->execute();
    }else{
      $self->warning_message("Empty snv file: $varscan_file");
    }
>>>>>>> d9b8268b

      my $output_image_file1b = "$output_dir"."$common_name".".clonality.cn2.pdf";
      my $clonality_cmd1b = Genome::Model::Tools::Validation::ClonalityPlot->create(cnvhmm_file=>$cnvhmm_file, output_image=>$output_image_file1b, r_script_output_file=>$r_script_file, varscan_file=>$varscan_file, analysis_type=>'wgs', sample_id=>$uc_common_name, plot_only_cn2=>1);
      $clonality_cmd1b->execute();
    }else{
      $self->warning_message("Empty snv file: $varscan_file");
    }
    #Step 7-B. With clusters - not working - deactivate until the new version of clonality is available
    #my $clustered_data_output_file = $output_dir . $common_name . ".clustered.data.tsv";
    #my $output_image_file2 = "$output_dir"."$common_name".".clonality.clusters.pdf";
    #my $clonality_cmd2 = "gmt validation clonality-plot  --cnvhmm-file=$cnvhmm_file  --output-image=$output_image_file2  --r-script-output-file=$r_script_file  --varscan-file=$varscan_file  --analysis-type=wgs  --sample-id='$uc_common_name'  --plot-clusters  --clustered-data-output-file=$clustered_data_output_file";
    #if ($verbose){$self->status_message("$clonality_cmd2");}
    #TODO: until the --plot-clusters functionality is more stable, allow a failed exit code
    #Genome::Sys->shellcmd(cmd => $clonality_cmd2, allow_failed_exit_code => 1);

    #Step 7-C.  Without clusters but after filtering the input file to remove those with low coverage in tumor or high VAF in normal
    #normal coverage = col5+col6; normal vaf = col7; tumor coverage = col9+10; tumor vaf = col11
    my $filtered_file = $varscan_file . ".filt";
    open (SNV, $varscan_file) || die $self->error_message("Could not open snv file: $varscan_file for reading");
    open (SNV2, ">$filtered_file") || die $self->error_message("Could not open filtered snv file: $filtered_file for writing");
    while(<SNV>){
      my @line = split("\t", $_);
      my $normal_cov = $line[4] + $line[5];
      my $normal_vaf = $line[6];
      my $tumor_cov = $line[8]+$line[9];
      my $tumor_vaf = $line[10];
      next if ($tumor_cov < $self->min_tumor_cov || $tumor_cov > $self->max_tumor_cov || $normal_vaf > $self->max_normal_vaf);
      print SNV2 $_;
    }
    close(SNV);
    close(SNV2);
    if (-s $filtered_file){
      my $output_image_file3a = "$output_dir"."$common_name".".clonality.filtered_snvs.pdf";
      my $clonality_cmd3a = Genome::Model::Tools::Validation::ClonalityPlot->create(cnvhmm_file=>$cnvhmm_file, output_image=>$output_image_file3a, r_script_output_file=>$r_script_file, varscan_file=>$filtered_file, analysis_type=>'wgs', sample_id=>$uc_common_name);
      $clonality_cmd3a->execute();
<<<<<<< HEAD

=======
>>>>>>> d9b8268b
      my $output_image_file3b = "$output_dir"."$common_name".".clonality.filtered_snvs.cn2.pdf";
      my $clonality_cmd3b = Genome::Model::Tools::Validation::ClonalityPlot->create(cnvhmm_file=>$cnvhmm_file, output_image=>$output_image_file3b, r_script_output_file=>$r_script_file, varscan_file=>$filtered_file, analysis_type=>'wgs', sample_id=>$uc_common_name, plot_only_cn2=>1);
      $clonality_cmd3b->execute();
    }else{
      $self->warning_message("Empty filtered snv file: $filtered_file");
    }
<<<<<<< HEAD

=======
>>>>>>> d9b8268b
    #Keep the files that were needed to run the cna-seg and clonality plot steps so that someone can rerun with different parameters 

    #Define the output parameter for the cnvhmm so that it can be fed into downstream steps in a workflow
    $self->cnv_hmm_file($cnvhmm_file);

    return 1;
};

1;
<|MERGE_RESOLUTION|>--- conflicted
+++ resolved
@@ -264,17 +264,7 @@
     if (-s $varscan_file){
       my $clonality_cmd1a = Genome::Model::Tools::Validation::ClonalityPlot->create(cnvhmm_file=>$cnvhmm_file, output_image=>$output_image_file1a, r_script_output_file=>$r_script_file, varscan_file=>$varscan_file, analysis_type=>'wgs', sample_id=>$uc_common_name);
       $clonality_cmd1a->execute();
-<<<<<<< HEAD
-=======
     
-      my $output_image_file1b = "$output_dir"."$common_name".".clonality.cn2.pdf";
-      my $clonality_cmd1b = Genome::Model::Tools::Validation::ClonalityPlot->create(cnvhmm_file=>$cnvhmm_file, output_image=>$output_image_file1b, r_script_output_file=>$r_script_file, varscan_file=>$varscan_file, analysis_type=>'wgs', sample_id=>$uc_common_name, plot_only_cn2=>1);
-      $clonality_cmd1b->execute();
-    }else{
-      $self->warning_message("Empty snv file: $varscan_file");
-    }
->>>>>>> d9b8268b
-
       my $output_image_file1b = "$output_dir"."$common_name".".clonality.cn2.pdf";
       my $clonality_cmd1b = Genome::Model::Tools::Validation::ClonalityPlot->create(cnvhmm_file=>$cnvhmm_file, output_image=>$output_image_file1b, r_script_output_file=>$r_script_file, varscan_file=>$varscan_file, analysis_type=>'wgs', sample_id=>$uc_common_name, plot_only_cn2=>1);
       $clonality_cmd1b->execute();
@@ -309,20 +299,12 @@
       my $output_image_file3a = "$output_dir"."$common_name".".clonality.filtered_snvs.pdf";
       my $clonality_cmd3a = Genome::Model::Tools::Validation::ClonalityPlot->create(cnvhmm_file=>$cnvhmm_file, output_image=>$output_image_file3a, r_script_output_file=>$r_script_file, varscan_file=>$filtered_file, analysis_type=>'wgs', sample_id=>$uc_common_name);
       $clonality_cmd3a->execute();
-<<<<<<< HEAD
-
-=======
->>>>>>> d9b8268b
       my $output_image_file3b = "$output_dir"."$common_name".".clonality.filtered_snvs.cn2.pdf";
       my $clonality_cmd3b = Genome::Model::Tools::Validation::ClonalityPlot->create(cnvhmm_file=>$cnvhmm_file, output_image=>$output_image_file3b, r_script_output_file=>$r_script_file, varscan_file=>$filtered_file, analysis_type=>'wgs', sample_id=>$uc_common_name, plot_only_cn2=>1);
       $clonality_cmd3b->execute();
     }else{
       $self->warning_message("Empty filtered snv file: $filtered_file");
     }
-<<<<<<< HEAD
-
-=======
->>>>>>> d9b8268b
     #Keep the files that were needed to run the cna-seg and clonality plot steps so that someone can rerun with different parameters 
 
     #Define the output parameter for the cnvhmm so that it can be fed into downstream steps in a workflow
