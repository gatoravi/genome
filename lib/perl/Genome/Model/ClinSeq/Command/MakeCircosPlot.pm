package Genome::Model::ClinSeq::Command::MakeCircosPlot;
use strict;
use warnings;
use Switch;
use Genome; 
use Data::Dumper;

# Written by Ben Ainscough and Scott Smith, based on prototype from Obi Griffith
# See JIRA issue https://jira.gsc.wustl.edu/browse/TD-691

class Genome::Model::ClinSeq::Command::MakeCircosPlot {
    is => 'Command::V2',
    has_input => [
        build               => { is => 'Genome::Model::Build::ClinSeq',
                                doc => 'Clinseq build' },

        output_directory    => { is => 'FilesystemPath',
                                doc => 'Directory where output will be written', },

    ],
    has_param => [
        use_version         => { is => 'Text',
                                valid_values => [ Genome::Sys->sw_versions("circos") ],
                                default_value => '0.64',
                                doc => 'the version of circos to use' },
    ],
    doc => 'This module interfaces with the circos program to produce a circos plot for a clin-seq build.',
};

sub sub_command_category { 'pipeline' }

sub help_detail {
  return <<EOS
Generate a Circos plot for a clinseq build.
EOS
}

sub help_synopsis {
  return <<EOS
    genome model clin-seq make-circos-plot --build model.name~bainsc%clinseq1,is_last_complete=1 --output-directory /tmp/outdir
EOS
}


sub execute {
    my $self = shift;
    
    #TODO Determine what data types should be required to run this tool
    #TODO code for wgs+exome and wgs+rna only
    
    
    # grab params from $self
    my $build = $self->build;
    my $wgs_build = $build->wgs_build;
    
    unless($wgs_build){
        $self->status_message("There is no WGS build for this Clinseq build. This tool cannot be run");
        return;
    }
    

    my $output_directory = $self->output_directory;

    $self->status_message("Running on build " . $build->__display_name__); 
    $self->status_message("Output directory is " . $self->output_directory);



    #TODO Remove when done testing
    #Remove circos.conf for testing purposes
    Genome::Sys->shellcmd(cmd => "rm -rf $output_directory");

    # initialize directories
    unless (-d $output_directory) {
        # this module has wrappers which do logging, throw exceptions, around regular tasks
        Genome::Sys->create_directory($output_directory);
    }
    unless (-d "$output_directory/data"){
        Genome::Sys->create_directory("$output_directory/data");
    }

    unless (-d "$output_directory/raw"){
        Genome::Sys->create_directory("$output_directory/raw");
    }


    my $dataDir = $build->data_directory . "/" . $build->common_name;

    my $config =<<EOS;
# Chromosome name, size and color definition
karyotype = data/karyotype/karyotype.human.txt

# The <ideogram> block defines the position, size, labels and other
# properties of the segments on which data are drawn. These segments
# are usually chromosomes, but can be any integer axis.

<ideogram>

<spacing>
# Spacing between ideograms. Suffix "r" denotes a relative value. It
# is relative to circle circumference (e.g. space is 0.5% of
# circumference).
default = 0.005r
</spacing>

# Ideogram position, thickness and fill. 
#
# Radial position within the image of the ideograms. This value is
# usually relative ("r" suffix).
radius           = 0.80r

# Thickness of ideograms, which can be absolute (e.g. pixels, "p"
# suffix) or relative ("r" suffix). When relative, it is a fraction of
# image radius.
thickness        = 20p

# Ideograms can be drawn as filled, outlined, or both. When filled,
# the color will be taken from the last field in the karyotype file,
# or set by chromosomes_colors. Color names are discussed in
# http://www.circos.ca/documentation/tutorials/configuration/configuration_files
# When stroke_thickness=0p or if the parameter is missing, the ideogram is
# has no outline and the value of stroke_color is not used.

fill             = yes   # A
stroke_color     = dgrey # B
stroke_thickness = 2p    # B

# Definition for ideogram labels.
show_label       = yes
# see etc/fonts.conf for list of font names
label_font       = default 
label_radius     = 1.15r
label_size       = 30
label_parallel   = yes

#draw chromosome bands
show_bands = yes
fill_bands = yes
band_transparency = 4

</ideogram>

##Define some tick marks
#show_ticks          = yes
#show_tick_labels    = yes

#<ticks>
#radius           = 1r
#color            = black
#thickness        = 2p

## the tick label is derived by multiplying the tick position
## by 'multiplier' and casting it in 'format':
## sprintf(format,position*multiplier)
#multiplier       = 1e-6

## \%d   - integer
## \%f   - float
## \%.1f - float with one decimal
## \%.2f - float with two decimals
## for other formats, see http://perldoc.perl.org/functions/sprintf.html
#format           = \%d

#<tick>
#spacing        = 5u
#size           = 10p
#</tick>

#<tick>
#spacing        = 25u
#size           = 15p
#show_label     = yes
#label_size     = 20p
#label_offset   = 10p
#format         = \%d
#</tick>

#</ticks>
EOS


    #Gene hash is a union of all of the different genes in each file used for the gene annotations on the plot.
    # Two gene hashes are created and two files are produced that could be used for gene labels on the circo plot
    #    1. genes-noAmpDel is a hash with all of genes except for amplifications and deletions
    #    2. genes-AmpDel is a wash with the amplifications and deletions (This file could enrich lables to only be in the AmpDel regions)
    my %genes-noAmpDel ;
	my %genes-AmpDel;

    #TODO I am assuming that this comes from the WGS data. I am not sure on this, however if it does not the <links> tag needs to be brought out of the conf section here
    ###Candidate Fusions
    Genome::Sys->copy_file("$dataDir/sv/CandidateSvCodingFusions.tsv", "$output_directory/raw/CandidateSvCodingFusions.tsv");
    my $candidate_fusions = Genome::Sys->read_file("$output_directory/raw/CandidateSvCodingFusions.tsv");
    my $candidate_fusions_fh = Genome::Sys->open_file_for_writing("$output_directory/data/CandidateSvCodingFusions.txt");
    while ($candidate_fusions =~ /(\S+)\s+(\S+)\s+chr(\S+):(\d+)-(\d+)\s+chr(\S+):(\d+)-(\d+)/g) {
        $genes-noAmpDel{$1}="hs$3\t$4\t$5";
        $genes-noAmpDel{$2}="hs$6\t$7\t$8";
        $genes-AmpDel{$1}="hs$3\t$4\t$5";
        $genes-AmpDel{$2}="hs$6\t$7\t$8";
        print $candidate_fusions_fh ("hs$3 $4 $5 hs$6 $7 $8\n");
    }
    $candidate_fusions_fh->close;
    $config .=<<EOS;
#FUSION DATA
<links>
<link>
file          = $output_directory/data/CandidateSvCodingFusions.txt
radius        = 0.50r
bezier_radius = 0r
color         = black_a1
thickness     = 2
</link>

EOS

###Fusions
#TODO /gscmnt/gc8001/info/model_data/9761cf3dbb73452980890eaf0e8aadb0/buildf4af67af82b94727bb4ac30554503e4b/fusions/chimeras.bedpe.filtered.txt
#        if(my $tumor_rnaseq_build = $build->tumor_rnaseq_build){
#            Genome::Sys->copy_file($tumor_rnaseq_build->data_directory."/fusions/chimeras.bedpe.filtered.txt", "$output_directory/raw/chimeras.bedpe.filtered.txt");
#            my $fusions = Genome::Sys->read_file("$output_directory/raw/chimeras.bedpe.filtered.txt");
#            my $fusions_fh = Genome::Sys->open_file_for_writing("$output_directory/data/chimeras.bedpe.filtered.txt");
#           while ($fusions =~ /(\S+)\s+(\S+)\s+chr(\S+):(\d+)-(\d+)\s+chr(\S+):(\d+)-(\d+)/g) {
#                $genes-noAmpDel{$1}="hs$3 $4 $5";
#                $genes-noAmpDel{$2}="hs$6 $7 $8";
#                $genes-AmpDel{$1}="hs$3 $4 $5";
#                $genes-AmpDel{$2}="hs$6 $7 $8";
#                print $fusions_fh ("hs$3 $4 $5 hs$6 $7 $8\n");
#            }
#            $fusions_fh->close;
#            $config .=<<EOS;
#Fusions RNAseq support
#<link>
#file          = $output_directory/data/chimeras.bedpe.filtered.txt
#radius          = 0.50r
#bezier_radius = 0r
#color         = red_a1
#thickness     = 2
#</link>        
#EOS
#       }

    $config.=<<EOS;
</links>

EOS

    $config.=<<EOS;

<plots>
EOS




    ###Deletions and Focal Amplifications
    Genome::Sys->copy_file("$dataDir/clonality/cnaseq.cnvhmm", "$output_directory/raw/cnaseq.cnvhmm");
    my $deletions_and_focal_amps = Genome::Sys->read_file("$output_directory/raw/cnaseq.cnvhmm");
    my $deletions_fh = Genome::Sys->open_file_for_writing("$output_directory/data/deletions.txt");
    my $focal_amps_fh = Genome::Sys->open_file_for_writing("$output_directory/data/focalAmps.txt");
    while ($deletions_and_focal_amps =~ /(\S+)\s(\d+)\s(\d+)\s\d+\s\d+\s\d+\s(\S+)\s\d+\s(\S+)\s\S+\s(\S+)/g) {
    
        if($6 eq "Loss"){
            my $loss;
            if($4<$5){
                $loss = $4-$5;
            }else{
                $loss = $5-$4;
            }
            #this is the max deletion threshold
            if($loss>2){
                $loss=2;
            }
            print $deletions_fh ("hs$1 $2 $3 $loss\n");
        }else{
            my $gain;
            if($4>$5){
                $gain = $4-$5;
            }else{
                $gain = $5-$4;
            }
            #this is the max amplification threshold
            if($gain>6){
                $gain=6;
            }
            print $focal_amps_fh ("hs$1 $2 $3 $gain\n");
        }
    
    }
    $deletions_fh->close;
    $focal_amps_fh->close;
    
    #the gene names for deletions and focal amplifications is in another file so it needs to be read in here
    my $ampdel_genes = Genome::Sys->read_file("$dataDir/cnv/cnview/cnv.All_genes.ampdel.tsv");
    while ($ampdel_genes =~ /ENS\w+\s\w+\s(\S+)\s\S+\s(\w+)\s(\d+)\s(\d+)/g) {
        $genes-AmpDel="hs$2\t$3\t$4";
    }
    
    $config .=<<EOS;

#DELETIONS DATA
<plot>
# The type sets the format of the track.
type = histogram
file = $output_directory/data/deletions.txt
min=-1
max=2

# The track is confined within r0/r1 radius limits. When using the
# relative "r" suffix, the values are relative to the position of the ideogram.
r1   = 0.65r
r0   = 0.55r

# Histograms can have both a fill and outline. The default outline is 1px thick black. 
fill_color = blue 

# To turn off default outline, set the outline thickness to zero. If
# you want to permanently disable this default, edit
# etc/tracks/histogram.conf in the Circos distribution.
thickness = 0p

# Do not join histogram bins that do not abut.
extend_bin = no
orientation = out

#Draw background to highlight track
<backgrounds>
show  = yes
<background>
color = vvlgrey
</background>
</backgrounds>

#Draw axes lines
<axes>
show = yes
thickness = 1
color     = lgrey
<axis>
spacing   = 0.1666666666r
</axis>
<axis>
position   = 0.333333333r
color      = black
</axis>
</axes>
</plot>        

#FOCAL AMPLIFICATIONS DATA
<plot>
# The type sets the format of the track.
type = histogram
file = $output_directory/data/focalAmps.txt
min=-1
max=2

# The track is confined within r0/r1 radius limits. When using the
# relative "r" suffix, the values are relative to the position of the ideogram.
r1   = 0.65r
r0   = 0.55r

# Histograms can have both a fill and outline. The default outline is 1px thick black. 
fill_color = red

# To turn off default outline, set the outline thickness to zero. If
# you want to permanently disable this default, edit
# etc/tracks/histogram.conf in the Circos distribution.
thickness = 0p

# Do not join histogram bins that do not abut.
extend_bin = no
orientation = out

</plot>
EOS
    if($build->normal_rnaseq_build || $build->tumor_rnaseq_build){
    
    ###Differential Expression
    # Differential Expression data is only included if rnaseq builds are present for tumor and normal
    # If not the rna expression is displayed in this track.

    if($build->normal_rnaseq_build){
        Genome::Sys->copy_file("$dataDir/rnaseq/cufflinks_differential_expression/genes/case_vs_control.coding.hq.de.tsv", "$output_directory/raw/case_vs_control.coding.hq.de.tsv");   
        my $diffExpression = Genome::Sys->read_file("$output_directory/raw/case_vs_control.coding.hq.de.tsv");
        my $diffExpressionPositive_fh = Genome::Sys->open_file_for_writing("$output_directory/data/case_vs_control.coding.hq.de.positive.txt");
        my $diffExpressionNegative_fh = Genome::Sys->open_file_for_writing("$output_directory/data/case_vs_control.coding.hq.de.negative.txt");
        while ($diffExpression =~ /ENS\w+\s(\w+)\s\S+\s\S+\s(\w+):(\d+)-(\d+)\s\S+\s\S+\s\S+\s\S+\s\S+\s\S+\s\S+\s\S+\s(\S+)/g) {
            $genes-noAmpDel{$1}="hs$2\t$3\t$4";
			$genes-AmpDel{$1}="hs$2\t$3\t$4";
            if($5>=2){
                print $diffExpressionPositive_fh ("hs$2 $3 $4 $5\n");
            }elsif($5<=-2){
                print $diffExpressionNegative_fh ("hs$2 $3 $4 $5\n");
            }
        }
        $diffExpressionPositive_fh->close;    
        $diffExpressionNegative_fh->close;    
        
        $config.=<<EOS;

#DIFFERENTIAL EXPRESSION DATA 
<plot>
# The type sets the format of the track.
type = histogram
file = $output_directory/data/case_vs_control.coding.hq.de.positive.txt
min=-10
max=10 #Cap, otherwise outliers hide everything

# The track is confined within r0/r1 radius limits. When using the
# relative "r" suffix, the values are relative to the position of the ideogram.
r1   = 0.80r
r0   = 0.70r

# Histograms can have both a fill and outline. The default outline is 1px thick black.
fill_color = red

# To turn off default outline, set the outline thickness to zero. If
# you want to permanently disable this default, edit
# etc/tracks/histogram.conf in the Circos distribution.
thickness = 0p

# Do not join histogram bins that do not abut.
extend_bin = no
orientation = out

#Draw background to highlight track
<backgrounds>
show  = yes
<background>
color = vvlgrey
</background>
</backgrounds>

#Draw axes lines
<axes>
show = yes
thickness = 1
color     = lgrey
<axis>
spacing   = 0.1r
</axis>
</axes>

</plot>
    
<plot>
# The type sets the format of the track.
type = histogram
file = $output_directory/data/case_vs_control.coding.hq.de.negative.txt
min=-10
max=10 #Cap, otherwise outliers hide everything

# The track is confined within r0/r1 radius limits. When using the
# relative "r" suffix, the values are relative to the position of the ideogram.
r1   = 0.80r
r0   = 0.70r

# Histograms can have both a fill and outline. The default outline is 1px thick black.
fill_color = blue

# To turn off default outline, set the outline thickness to zero. If
# you want to permanently disable this default, edit
# etc/tracks/histogram.conf in the Circos distribution.
thickness = 0p

# Do not join histogram bins that do not abut.
extend_bin = no
orientation = out

</plot>

EOS
    
    }else{
        my $tumor_rnaseq_build=$build->tumor_rnaseq_build;
        Genome::Sys->copy_file("$dataDir/rnaseq/tumor/cufflinks_expression_absolute/genes/genes.fpkm.expsort.top1percent.tsv", "$output_directory/raw/genes.fpkm.expsort.top1percent.tsv");   
        my $expression = Genome::Sys->read_file("$output_directory/raw/genes.fpkm.expsort.top1percent.tsv");
        my $expression_fh = Genome::Sys->open_file_for_writing("$output_directory/data/genes.fpkm.expsort.top1percent.tsv");
        while ($expression =~ /\w+\t(\w+)\t\w+\t\w+\t(\w+):(\d+)-(\d+)\t\w+\t\w+\t(\S+)/g) {
            $genes-noAmpDel{$1}="hs$2\t$3\t$4";
            $genes-AmpDel{$1}="hs$2\t$3\t$4";
            #if($5>=2 || $5<=-2){ Is this necessary
                print $expression_fh ("hs$2 $3 $4 ".log($5)/log(2)."\n");
            #}
        }
        $expression_fh->close;    

        $config.=<<EOS;

#RNA EXPRESSION DATA 
<plot>
# The type sets the format of the track.
type = histogram
file = $output_directory/data/genes.fpkm.expsort.top1percent.tsv
min=0
max=15 #Cap, otherwise outliers hide everything

# The track is confined within r0/r1 radius limits. When using the
# relative "r" suffix, the values are relative to the position of the ideogram.
r1   = 0.80r
r0   = 0.70r

# Histograms can have both a fill and outline. The default outline is 1px thick black.
fill_color = red

# To turn off default outline, set the outline thickness to zero. If
# you want to permanently disable this default, edit
# etc/tracks/histogram.conf in the Circos distribution.
thickness = 0p

# Do not join histogram bins that do not abut.
extend_bin = no
orientation = out

#Draw background to highlight track
<backgrounds>
show  = yes
<background>
color = vvlgrey
</background>
</backgrounds>

#Draw axes lines
<axes>
show = yes
thickness = 1
color     = lgrey
<axis>
spacing   = 0.1r
</axis>
</axes>

</plot>
    


EOS
    }
    }else{
        $self->status_message("There was no rna data for this build. This track will be empty");
    }
    
    ### Tier1 SNVs and INDELs
    #decides which somatic variation model to use
    #my $wgs_build = $build->wgs_build; #WGS build required at beginning of execute
    my $exo_build = $build->exome_build;
    my $som_var_data_dir;
    if($wgs_build && $exo_build){
        $som_var_data_dir=$exo_build->data_directory."/effects";
    }elsif($exo_build){
        $som_var_data_dir=$exo_build->data_directory."/effects";
    }else{
        $som_var_data_dir=$wgs_build->data_directory."/effects";
    }
    Genome::Sys->copy_file("$som_var_data_dir/snvs.hq.tier1.v1.annotated.top", "$output_directory/raw/snvs.hq.tier1.v1.annotated.top");
    Genome::Sys->copy_file("$som_var_data_dir/indels.hq.tier1.v1.annotated.top", "$output_directory/raw/indels.hq.tier1.v1.annotated.top");

    #SNV
    my $snv_file = Genome::Sys->read_file("$output_directory/raw/snvs.hq.tier1.v1.annotated.top");
    my $snv_fh = Genome::Sys->open_file_for_writing("$output_directory/data/snvs.hq.tier1.v1.annotated.top.txt");
    while ($snv_file =~ /(\S+)\s+(\d+)\s+(\d+)\s+\S+\s+\S+\s+\S+\s+(\S+)\s+\S+\s+\S+\s+\S+\s+\S+\s+\S+\s+\S+\s+(\S+)\s+.+/g) {
    
        $genes-noAmpDel{$4}="hs$1\t$2\t$3";
        $genes-AmpDel{$4}="hs$1\t$2\t$3";
        print $snv_fh "hs$1 $2 $3 0.5 ";
        switch($5){
            case "nonsense"            {print $snv_fh "fill_color=goldenrod\n"}
            case "missense"            {print $snv_fh "fill_color=blue\n"}
            case "silent"            {print $snv_fh "fill_color=green\n"}
            case "splice_site"        {print $snv_fh "fill_color=black\n"}
            case "rna"                {print $snv_fh "fill_color=purple\n"}
            case "nonstop"            {print $snv_fh "fill_color=black\n"}
        }
    
    }
    $snv_fh->close;

    #Indel
    my $indel_file = Genome::Sys->read_file("$output_directory/raw/indels.hq.tier1.v1.annotated.top");
    my $indel_fh = Genome::Sys->open_file_for_writing("$output_directory/data/indels.hq.tier1.v1.annotated.top.txt");
    while ($indel_file =~ /(\S+)\s+(\d+)\s+(\d+)\s+\S+\s+\S+\s+\S+\s+(\S+)\s+\S+\s+\S+\s+\S+\s+\S+\s+\S+\s+\S+\s+(\S+)\s+.+/g) {
    
        $genes-noAmpDel{$4}="hs$1\t$2\t$3";
        $genes-AmpDel{$4}="hs$1\t$2\t$3";
        print $indel_fh "hs$1 $2 $3 0.5 ";
        switch($5){
            case "in_frame_ins"            {print $indel_fh "fill_color=yellow\n"}
            case "in_frame_del"            {print $indel_fh "fill_color=yellow\n"}
            case "frame_shift_del"        {print $indel_fh "fill_color=teal\n"}
            case "rna"                    {print $indel_fh "fill_color=purple\n"}
            case "frame_shift_ins"        {print $indel_fh "fill_color=red\n"}
            case "splice_site_del"        {print $indel_fh "fill_color=black\n"}
            case "splice_site_ins"        {print $indel_fh "fill_color=chocolate\n"}
        }
    }
    $indel_fh->close;

    $config .=<<EOS;
#TIER 1 SNV DATA
<plot>
# The type sets the format of the track.
type = histogram
file = $output_directory/data/snvs.hq.tier1.v1.annotated.top.txt
min=0
max=0.5

# The track is confined within r0/r1 radius limits. When using the
# relative "r" suffix, the values are relative to the position of the ideogram.
r1   = 0.95r
r0   = 0.85r

# Histograms can have both a fill and outline. The default outline is 1px thick black.
#fill_color = blue  #color specified as option in data file

# To turn off default outline, set the outline thickness to zero. If
# you want to permanently disable this default, edit
# etc/tracks/histogram.conf in the Circos distribution.
thickness = 0p

# Do not join histogram bins that do not abut.
extend_bin = no
orientation = out

#Draw background to highlight track
<backgrounds>
show  = yes
<background>
color = vvlgrey
</background>
</backgrounds>
</plot>



#TIER 1 INDEL DATA
<plot>
# The type sets the format of the track.
type = histogram
file = $output_directory/data/indels.hq.tier1.v1.annotated.top.txt
min=0
max=0.5

# The track is confined within r0/r1 radius limits. When using the
# relative "r" suffix, the values are relative to the position of the ideogram.
r1   = 0.95r
r0   = 0.85r

# Histograms can have both a fill and outline. The default outline is 1px thick black.
fill_color = black

# To turn off default outline, set the outline thickness to zero. If
# you want to permanently disable this default, edit
# etc/tracks/histogram.conf in the Circos distribution.
thickness = 0p

# Do not join histogram bins that do not abut.
extend_bin = no
orientation = out
</plot>        
EOS
    ###Gene List
    my $gene_fh = Genome::Sys->open_file_for_writing("$output_directory/raw/genes-noAmpDel.txt");
    print $gene_fh "chr\tstart\tend\tgene\n";
    foreach my $gene(keys %genes-noAmpDel){
        print $gene_fh "$genes-noAmpDel{$gene}\t$gene\n";
    }
    $gene_fh->close;

    Genome::Sys->shellcmd(cmd => "genome model clin-seq annotate-genes-by-category --infile=$output_directory/raw/genes-noAmpDel.txt --cancer-annotation-db='tgi/cancer-annotation/human/build37-20130711.1' --gene-name-column='gene'");
    #TODO Genome::Sys->shellcmd( doesnt work
    system( "sort -rnk 102 $output_directory/raw/genes-noAmpDel.catanno.txt|head -100 |cut -d \"\t\" -f 1-4  > $output_directory/data/genes-noAmpDel.catanno.sorted.txt");


    my $geneAmpDel_fh = Genome::Sys->open_file_for_writing("$output_directory/raw/genes-AmpDel.txt");
    print $geneAmpDel_fh "chr\tstart\tend\tgene\n";
    foreach my $gene(keys %genes-AmpDel){
        print $geneAmpDel_fh "$genes-AmpDel{$gene}\t$gene\n";
    }
    $geneAmpDel_fh->close;

    Genome::Sys->shellcmd(cmd => "genome model clin-seq annotate-genes-by-category --infile=$output_directory/raw/genes-AmpDel.txt --cancer-annotation-db='tgi/cancer-annotation/human/build37-20130711.1' --gene-name-column='gene'");
    #TODO Genome::Sys->shellcmd( doesnt work
    system( "sort -rnk 102 $output_directory/raw/genes-AmpDel.catanno.txt|head -100 |cut -d \"\t\" -f 1-4  > $output_directory/data/genes-AmpDel.catanno.sorted.txt");


    $config .=<<EOS;
#GENE LABELS
<plot>
type  = text
file  = $output_directory/data/genes-noAmpDel.catanno.sorted.txt

# Like with other tracks, text is limited to a radial range by setting
# r0 and r1.
#
# Individual labels can be repositioned automatically with in a
# position window to fit more labels, without overlap. This is an
# advanced feature - see the 2D Track text tutorials.
r1    = 1.1r
r0    = 1.0r

# For a list of fonts, see etc/fonts.conf in the Circos distribution.
#label_font = light
label_font = condensed
label_size = 20p
#label_rotate = yes

# padding  - text margin in angular direction
# rpadding - text margin in radial direction
rpadding   = 5p

# Short lines can be placed before the label to connect them to the
# label's position. This is most useful when the labels are
# rearranged.
show_links     = yes
link_dims      = 0p,2p,5p,2p,2p
link_thickness = 2p
link_color     = black

#Turn on "snuggling" to allow more labels to fit
label_snuggle         = yes
max_snuggle_distance  = 1r
snuggle_tolerance     = 0.25r
snuggle_sampling      = 2
snuggle_link_overlap_test = yes
snuggle_link_overlap_tolerance = 2p
snuggle_refine        = yes

</plot>
    
EOS
<<<<<<< HEAD

=======
my $annotate_genes_cmd1 = "genome model clin-seq annotate-genes-by-category --infile=$output_directory/raw/genes.txt --cancer-annotation-db='tgi/cancer-annotation/human/build37-20130711.1' --gene-name-column='gene'";
    Genome::Sys->shellcmd(cmd => $annotate_genes_cmd1);
    my $sort_cmd1 = "sort -nrk 102 $output_directory/raw/genes.catanno.txt | head -100 | cut -d \$\'\\t\' -f 1-4 > $output_directory/data/genes.catanno.sorted.txt";
    Genome::Sys->shellcmd(cmd => $sort_cmd1);
>>>>>>> dc86ac89

=cut    
    # example accessing data:
    # get an input from the build
    my $wgs_build = $build->wgs_build;

    TODO add error checking
    # all inputs are optional, so test for it being there before using it
    if ($wgs_build) {
        $self->status_message("This clinseq build has WGS somatic data, build: " . $wgs_build->__display_name__);
    
        # when you have a build, you can get the path for a file in the data directory through an API call
        my $wgs_somatic_snvs_tier1_path = $wgs_build->data_set_path('effects/snvs.hq.novel.tier1','2','bed');
        $self->status_message("WGS somatic variants are at $wgs_somatic_snvs_tier1_path");
    
        # the above is the same as the following, but the following circumvents the API
        #my $wgs_somatic_snvs_tier1_path = $wgs_build->data_directory . '/effects/snvs.hq.novel.tier1.v2.bed'; 
    }
    else {
        $self->status_message("No WGS data on this clinseq model.");
    }

    # get an input from an input
    my $wgs_tumor_refalign = $wgs_build->tumor_build;
=cut




    $config.=<<EOS;

</plots>

<colors>
goldenrod = 218,165,32
teal = 180,100,25
chocolate = 210,105,30
</colors>

################################################################
# The remaining content is standard and required. It is imported from
# default files in the Circos distribution.
#
# These should be present in every Circos configuration file and
# overridden as required. To see the content of these files, 
# look in etc/ in the Circos distribution.

<image>
# Included from Circos distribution.
<<include etc/image.conf>>                
</image>

# RGB/HSV color definitions, color lists, location of fonts, fill patterns.
# Included from Circos distribution.
<<include etc/colors_fonts_patterns.conf>> 

# Debugging, I/O an dother system parameters
# Included from Circos distribution.
<<include etc/housekeeping.conf>> 
EOS
    ## write the config file to point to the new data files above
    my $out_fh = Genome::Sys->open_file_for_writing("$output_directory/circos.conf");
    print $out_fh $config;
    $out_fh->close;

    # run circos using the correct path for the specified version
    # errors will throw an exception

    my $path_to_circos_executable = Genome::Sys->sw_path("circos",$self->use_version);
    $self->status_message("using path $path_to_circos_executable");
    Genome::Sys->shellcmd(cmd => "cd $output_directory; $path_to_circos_executable -conf ./circos.conf");


    return 1;
}

1;
<|MERGE_RESOLUTION|>--- conflicted
+++ resolved
@@ -726,14 +726,11 @@
 </plot>
     
 EOS
-<<<<<<< HEAD
-
-=======
+
 my $annotate_genes_cmd1 = "genome model clin-seq annotate-genes-by-category --infile=$output_directory/raw/genes.txt --cancer-annotation-db='tgi/cancer-annotation/human/build37-20130711.1' --gene-name-column='gene'";
     Genome::Sys->shellcmd(cmd => $annotate_genes_cmd1);
     my $sort_cmd1 = "sort -nrk 102 $output_directory/raw/genes.catanno.txt | head -100 | cut -d \$\'\\t\' -f 1-4 > $output_directory/data/genes.catanno.sorted.txt";
     Genome::Sys->shellcmd(cmd => $sort_cmd1);
->>>>>>> dc86ac89
 
 =cut    
     # example accessing data:
