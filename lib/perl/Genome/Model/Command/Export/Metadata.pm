package Genome::Model::Command::Export::Metadata;

# TODO: this is a legacy script that embeds a bunch of conditional logic
# These should be broken-out into methods on the objects being exported.

use Genome;
use strict;
use warnings;

class Genome::Model::Command::Export::Metadata {
    is => 'Command::V2',
    has_input => [
        models => { 
            is => 'Genome::Model', 
            is_many => 1,
            shell_args_position => 1, 
            doc => 'models to dump (recurse inputs)', 
        },
        output_path => {
            is => 'FilesystemPath',
            default_value => '-',
            doc => 'the path to which to stream output (default to stdout)',
        },
    ],
    has_param => [
        refdata_only => { 
            is => 'Boolean', 
            doc => 'exclude data related to the sequencing subject, and get only reference data, processing profiles, etc.', 
            is_optional => 1,
        },
        verbose => {
            is => 'Boolean',
            default_value => 0,
            is_optional => 1,
            doc => 'verbose output',
        }
    ],
    has_optional_transient => [
        _terminal_width => { is => 'Number', },
    ],
    doc => 'serialize models for later import into other GMS instances',
};

sub help_synopsis {
    return <<EOS
genome model export metadata id=2891454740 > 2891454740.dat

genome model export metadata id=2891454740 --refdata > 2891454740.refdata.dat

genome model export metadata "name like myproject%" > myproject.dat

# untested
GENOME_SYS_ID=gms100 genome model export data "name like myproject%" | GENOME_SYS_ID=gms200 genome model import data --update -
EOS
}

sub help_detail {
    return <<EOS
Stream models from the system in serialized form, prepared for import into another GMS instance.
EOS
}

sub execute {
    my $self = shift;
    my @models = $self->models;
   
    my $tput_cols = `tput cols`;
    chomp $tput_cols;
    $tput_cols ||= 100;
    $self->_terminal_width($tput_cols);

    my $out_fh = Genome::Sys->open_file_for_writing($self->output_path);
    
    unless (@models) {
        $self->error_message("no models specified!");
        return;
    }

    $DB::single = 1;
    my $refdata_only = $self->refdata_only;

    # When just dumping refdata_only, don't dump subject-centric objects, but still recurse through them
    
    my %exclude;
    if ($refdata_only) {
        %exclude = map { $_ => 1 } qw/
            Genome::Model::GenotypeMicroarray 
            Genome::Model::ReferenceAlignment 
            Genome::Model::SomaticVariation 
            Genome::Model::RnaSeq 
            Genome::Model::ClinSeq
            Genome::InstrumenaData
            Genome::InstrumentDataAttribute 
            Genome::Library 
            Genome::Sample 
            Genome::Individual 
            Genome::PopulationGroup 
        /;
    }
    %exclude = (%exclude, 'Genome::Disk::Group' => 1);

    # Build the "sanitize" hash, to replace internal names with dummy names.
    # This is outside the repo intentionally.
    # This translates local values to those which are distributable outside of TGI.

    my $sanitize_file = $ENV{GENOME_HOME} . "/export/sanitize.csv";
    unless (-e $sanitize_file) {
        die "Expected external file $sanitize_file to exist to sanitize data.  Disable this if you are sure you can dump data unsanitized.";
    }

    my %sanitize_map = (
        # TGI has two IDs for build 37: merge into one.
        # The one we merge away is only around in TGI for legacy reasons.
        'sata420/info/model_data/2857786885/build102671028' => 'ams1102/info/model_data/2869585698/build106942997',
        'sata420/info/model_data/2857786885/build106942997' => 'ams1102/info/model_data/2869585698/build106942997',
        102671028 => 106942997,
        '/gscmnt/' => '/opt/gms/GMS1/fs/',
        'WUGC' => 'GMS1',
    );

    my @rows = IO::File->new($sanitize_file)->getlines;
    chomp @rows;
    for my $row (@rows) {
        next unless $row;
        next if $row =~ /^#/;
        my ($old,$new) = split(/,/,$row);
        $sanitize_map{$old} = $new;
    }

    # Queue each of the specified objects, and recurse through related data.

    my %queue;
    for my $obj (@models) {
        $self->add_to_dump_queue($obj, \%queue, \%exclude, \%sanitize_map);
    }

    # Get the disk groups

    my @group_names = qw/info_alignments info_apipe info_genome_models info_apipe_ref/;
    my @groups = Genome::Disk::Group->get(group_name => \@group_names);
    for my $group (@groups) {
        $self->add_to_dump_queue($group, \%queue, \%exclude, \%sanitize_map);
    }

    # Dump everything queued.

    my %defaults = (
        user_name => "genome",
        run_by => "genome"
    );

    my $depth = 0;
    for my $cls (sort keys %queue) {
        $out_fh->print("# $cls\n"); 
        my $obj_hash = $queue{$cls};
        for my $id (sort keys %$obj_hash) {
            my $obj = $obj_hash->{$id};
            delete $obj->{__get_serial};
            delete $obj->{__load};
            for my $field (keys %defaults) {
                if (exists $obj->{$field}) {
                    $obj->{$field} = $defaults{$field};
                }
                if (exists $obj->{db_committed}{$field}) {
                    $obj->{db_committed}{$field} = $defaults{$field};
                }
            }
            my $txt = UR::Util::d($obj);
            for my $old (keys %sanitize_map) {
                my $new = $sanitize_map{$old};
                if ($txt =~ s/$old/$new/g) {
                    $self->p("replaced $old with $new");
                }
            }
            $out_fh->print($txt,"\n");
        }
    }

    if ($self->verbose) {
        $self->p("export complete");
    }
    else {
        $self->p("");
        $self->p("export complete");
        print STDERR "\n";
    }
    return 1;
}


# TODO: instead of conditional logic, move this method
# to each of the types of data we intend to dump.

my $depth = 0;

sub add_to_dump_queue {
    my $self = shift;
    my $obj = shift;
    my $queue = shift;
    my $exclude = shift;
    my $sanitize_map = shift;

    Carp::confess("bad params!") unless $sanitize_map;
    
    my $id = $obj->id;
    my $final_class = $obj->class;

    my $base_class = $final_class;
    for my $base (
        qw/
            Genome::Model 
            Genome::Model::Build 
            Genome::Subject 
            Genome::Model::Event 
            Genome::InstrumentData 
            Genome::ProcessingProfile 
            Genome::SoftwareResult
        /
    ) {
        if ($final_class->isa($base)) {
            $base_class = $base;
            last;
        }
    }

    if ($queue->{$base_class}{$id}) {
        return;
    }

    if ($base_class->isa("UR::Value")) {
        return;
    }

    $depth++;
    
    if ($exclude->{$final_class} or $exclude->{$base_class}) {
        $self->p("skip $final_class " . $obj->__display_name__);
    }
    else {
        $self->p("export $final_class ($base_class): " . $obj->__display_name__);
        $queue->{$base_class}{$id} = $obj;
        
        my @sr_assoc = Genome::SoftwareResult::User->get(user_id => $id);
        for my $sr_assoc (@sr_assoc) {
            $self->add_to_dump_queue($sr_assoc, $queue, $exclude, $sanitize_map);
        }

        my @sr = Genome::SoftwareResult->get(id => [ map { $_->software_result_id } @sr_assoc ]);
        for my $sr (@sr) {
            $self->add_to_dump_queue($sr, $queue, $exclude, $sanitize_map);
        }

        my @disks = grep { $obj->isa($_->owner_class_name) } Genome::Disk::Allocation->get(owner_id => $id);
        if ($exclude->{$base_class}) {
            # whent excluding a disk, ensure its group is still included
            for my $disk (@disks) {
                my $group = $disk->group;
                $self->add_to_dump_queue($group, $queue, $exclude, $sanitize_map);
            }    
        }
        else {
            for my $d (@disks) {
                $self->add_to_dump_queue($d, $queue, $exclude, $sanitize_map)
            }
        }
    }

    # TODO: this conditional logic stuff should really be broken out into methods on the class,
    # with a standard API, instead of conditional logic.  The idea is still maturing and is 
    # pretty green, though, so currently it helps to have it all in one place, where relationships
    # can be seen easily.

    if ($obj->isa("Genome::Disk::Allocation")) {
        my $group = $obj->group;
        $self->add_to_dump_queue($group, $queue, $exclude, $sanitize_map) if $group;
        my $volume = $obj->volume;
        if ($volume) {
            $self->add_to_dump_queue($volume, $queue, $exclude, $sanitize_map);
            my @assignments = $volume->assignments;
            for my $a (@assignments) {
                $self->add_to_dump_queue($a, $queue, $exclude, $sanitize_map);
            }
        }
    }

    for my $ext (qw/Input Param/) {
        my $related_class = $base_class . "::$ext";
        if (UR::Object::Type->get($related_class)) {
            my $owner_method;
            my $value_method;
            my $value_method2;
            if ($obj->isa("Genome::Model")) {
                $owner_method = "model_id";
                $value_method = "value";
            }
            elsif ($obj->isa("Genome::Model::Build")) {
                $owner_method = "build_id";
                $value_method = "value";
            }   
            elsif ($obj->isa("Genome::SoftwareResult")) {
                $owner_method = "software_result_id";
                $value_method = "value_obj";
                $value_method2 = "value_id";
            }
            else {
                next;
            }
            my @assoc = $related_class->get($owner_method => $obj->id);
            for my $a (@assoc) {
                my $v = $a->$value_method;
                unless ($v) {
                    my $id = $a->$value_method2;
                    die if not defined $id;
                    $v = UR::Value::Text->get($id);
                }
                unless ($sanitize_map->{$v->id} and $sanitize_map->{$v->id} == $obj->id) {
                    $self->add_to_dump_queue($a, $queue, $exclude, $sanitize_map) unless $exclude->{$final_class};
                    $self->add_to_dump_queue($v, $queue, $exclude, $sanitize_map);
                }
            }
        }
    }

    if ($obj->isa("Genome::Model::Build")) {
        $obj->status("Dummy");
        my $e = $obj->the_master_event;
        die unless $e->event_status eq "Dummy";
        $e->{db_committed}{event_status} = "Dummy";
        my @e = $obj->events();
        for my $e (@e) {
            $self->add_to_dump_queue($e,$queue, $exclude, $sanitize_map);
        }

        $self->add_to_dump_queue($obj->model, $queue, $exclude, $sanitize_map);

        if ($obj->isa("Genome::Model::Build::ReferenceSequence")) {
            my @i = Genome::Model::Build::ReferenceSequence::AlignerIndex->get(reference_build_id => $obj->id, test_name => undef);
            for my $i (@i) {
                my $dir = $i->output_dir;
                next if $dir and $dir =~ /gscarchive/;
<<<<<<< HEAD
                next unless $i->id == 117803766;        # TODO: make this smarter
                $self->add_to_dump_queue($i, $queue, $exclude, $sanitize_map);
            }
=======
                next unless $i->id eq '117803766';        # TODO: make this smarter
                $self->add_to_dump_queue($i, $queue, $exclude, $sanitize_map);
            }
            my @prev_builds = grep { $_->isa("Genome::Model::Build::ReferenceSequence") } values %{ $queue->{"Genome::Model::Build"} };
            if (@prev_builds) {
                $DB::single = 1;
                my @converters1 = map { Genome::Model::Build::ReferenceSequence::Converter->get(source_reference_build => $obj, destination_reference_build => $_) } @prev_builds;
                my @converters2 = map { Genome::Model::Build::ReferenceSequence::Converter->get(destination_reference_build => $obj, source_reference_build => $_) } @prev_builds;
                for my $converter (@converters1, @converters2) {
                    $self->add_to_dump_queue($converter, $queue, $exclude, $sanitize_map);
                }
            }
>>>>>>> 7d428ea9
        }
    }

    if ($obj->isa("Genome::Model")) {
        $self->add_to_dump_queue($obj->subject, $queue, $exclude, $sanitize_map);
        $self->add_to_dump_queue($obj->processing_profile, $queue, $exclude, $sanitize_map);
    }

    if ($obj->isa("Genome::ProcessingProfile")) {
        my @pp = Genome::ProcessingProfile::Param->get("processing_profile_id" => $obj->id);
        for my $pp (@pp) {
            $self->add_to_dump_queue($pp, $queue, $exclude, $sanitize_map);
        }
    }

    if ($obj->isa("Genome::SubjectAttribute")) {
        my $nomenclature_ambiguous_value = $obj->nomenclature;
        my $n = Genome::Nomenclature->get(name => $nomenclature_ambiguous_value);
        my $f = Genome::Nomenclature::Field->get(id => $nomenclature_ambiguous_value);
        if ($n and not $f) {
            # old attributes have a text nomenclature we got by name
            $f = Genome::Nomenclature::Field->get(nomenclature_id => $n->id, name => $obj->attribute_label);
        }
        elsif ($f and not $n) {
            # for new ones, the nomenclature is the fk to the nomenclature_field
            $n = $f->nomenclature;
        }
        elsif (not $n and not $f) {
            # continue
        }
        else {
            die "odd nomenclature field value: $nomenclature_ambiguous_value";
        }
        $self->add_to_dump_queue($n, $queue, $exclude, $sanitize_map) if ($n);
        $self->add_to_dump_queue($f, $queue, $exclude, $sanitize_map) if ($f);
<<<<<<< HEAD
=======
    }

    if ($obj->isa("Genome::FeatureList")) {
        my $reference_build = $obj->reference;
        if ($reference_build) {
            $self->add_to_dump_queue($reference_build, $queue, $exclude, $sanitize_map);
        }
>>>>>>> 7d428ea9
    }

    my $parent;
    if (!$exclude->{$final_class} and ($obj->isa("Genome::InstrumentData") or $obj->isa("Genome::Subject"))) {
        my @a = $obj->attributes;
        for $a (@a) {
            $self->add_to_dump_queue($a, $queue, $exclude, $sanitize_map);
        }

        if ($obj->isa("Genome::InstrumentData")) {
            $parent = $obj->library;
            if (my $target_region_set_name = $obj->target_region_set_name) {
                my @feature_lists = Genome::FeatureList->get(name => $target_region_set_name);
                for my $f (@feature_lists) {
                    $self->add_to_dump_queue($f, $queue, $exclude, $sanitize_map);
                }
            }
        }
        elsif ($obj->isa("Genome::Library")) {
            $parent = $obj->sample;
        }
        elsif ($obj->isa("Genome::Sample")) {
            $parent = $obj->source;
        }
        elsif ($obj->isa("Genome::Individual")) {
            $parent = $obj->taxon;
        }
        elsif ($obj->isa("Genome::PopulationGroup")) {
            $parent = $obj->taxon;
        }
        
        if ($parent) {
            $self->add_to_dump_queue($parent, $queue, $exclude, $sanitize_map);
        }

        my @alloc = 
          grep { $obj->isa($_->owner_class_name) }
          Genome::Disk::Allocation->get(owner_id => $obj->id);

        if (@alloc == 0 and $obj->isa("Genome::InstrumentData")) {
            my $path = $obj->bam_path;
            unless ($path) {
                $path = $obj->archive_path;
            }
            unless ($path) {
                print(Data::Dumper::Dumper($obj));
                die "NO PATH on $obj $obj->{id}\n";
            }

            my $dir = File::Basename::dirname($path);
            my ($genome_sys_id, $disk, $group, $data);
            if ($dir =~ m|/gscmnt/(.+?)/(.+?)/(.+)$|) {
                $genome_sys_id = 'GMS1';
                $disk = $1;
                $group = $2;
                $data = $3;
            }
            elsif ($dir =~ m|/opt/gms/(.+?)/fs/(.+?)/(.+?)/(.+)$|) {
                $genome_sys_id = $1;
                $disk = $2;
                $group = $3;
                $data = $4;
            }
            else {
                die "cannot parse path $dir!!!";
            }

            #print("### DISK: sys:$genome_sys_id disk:$disk group:$group subdir:$data\n");
            my $alloc = UR::Object::create("Genome::Disk::Allocation",
                disk_group_name => 'reads',
                reallocation_time => UR::Time->now,
<<<<<<< HEAD
                mount_path => "/opt/gms/fs/$disk",
=======
                mount_path => "/opt/gms/$genome_sys_id/fs/$disk",
>>>>>>> 7d428ea9
                group_subdirectory => $group,
                allocation_path => $data,
                owner_class_name => $obj->class,
                owner_id => $obj->id,
                kilobytes_requested => 1,
            );
            $self->add_to_dump_queue($alloc,$queue,$exclude,$sanitize_map); 
        }
    }

    $depth--;
}

# a print function to log output

my $last_len = 0;
sub p {
    my $self = shift;
    STDERR->autoflush(1);
    my $max_width = $self->_terminal_width;
    for my $m (@_) {
        my $msg;
        if ($self->verbose) {
            $msg = (" " x $depth) . $m . "\n";
        }
        else {
            $msg = $m;
            $msg = substr($msg,0,$max_width) if length($msg) > $max_width;
            my $len = length($msg);
            $msg = "\r$msg";
            my $delta = $last_len - $len;
            if ($delta > 0) {
                $msg .= (' ' x $delta);
            }
            $last_len = $len;
        }
        print STDERR $msg;
    }
}

1;
<|MERGE_RESOLUTION|>--- conflicted
+++ resolved
@@ -338,11 +338,6 @@
             for my $i (@i) {
                 my $dir = $i->output_dir;
                 next if $dir and $dir =~ /gscarchive/;
-<<<<<<< HEAD
-                next unless $i->id == 117803766;        # TODO: make this smarter
-                $self->add_to_dump_queue($i, $queue, $exclude, $sanitize_map);
-            }
-=======
                 next unless $i->id eq '117803766';        # TODO: make this smarter
                 $self->add_to_dump_queue($i, $queue, $exclude, $sanitize_map);
             }
@@ -355,7 +350,6 @@
                     $self->add_to_dump_queue($converter, $queue, $exclude, $sanitize_map);
                 }
             }
->>>>>>> 7d428ea9
         }
     }
 
@@ -391,8 +385,6 @@
         }
         $self->add_to_dump_queue($n, $queue, $exclude, $sanitize_map) if ($n);
         $self->add_to_dump_queue($f, $queue, $exclude, $sanitize_map) if ($f);
-<<<<<<< HEAD
-=======
     }
 
     if ($obj->isa("Genome::FeatureList")) {
@@ -400,7 +392,6 @@
         if ($reference_build) {
             $self->add_to_dump_queue($reference_build, $queue, $exclude, $sanitize_map);
         }
->>>>>>> 7d428ea9
     }
 
     my $parent;
@@ -472,11 +463,7 @@
             my $alloc = UR::Object::create("Genome::Disk::Allocation",
                 disk_group_name => 'reads',
                 reallocation_time => UR::Time->now,
-<<<<<<< HEAD
-                mount_path => "/opt/gms/fs/$disk",
-=======
                 mount_path => "/opt/gms/$genome_sys_id/fs/$disk",
->>>>>>> 7d428ea9
                 group_subdirectory => $group,
                 allocation_path => $data,
                 owner_class_name => $obj->class,
