package Genome::Model::Command::Services::Build::Run;

use strict;
use warnings;

use Carp;
use Genome;
use Workflow;

use Regexp::Common;

class Genome::Model::Command::Services::Build::Run{
    is => 'Genome::Model::Command::BaseDeprecated',
    has => [
            build_id =>{
                         is => 'Number',
                         doc => 'The id of the build in which to update status',
                         is_optional => 1,
                     },
            build   => {
                        is => 'Genome::Model::Build',
                        id_by => 'build_id',
                        is_optional => 1,
                    },
            inline => {
                is => 'Boolean',
                is_optional => 1,
                doc => 'Run the entire build without bsubbing to other hosts (disables resource requirements and logs)'
            }
    ],
    doc => 'launch all jobs for a build (new)'
};

sub sub_command_sort_position { 2 }

sub help_detail {
    return <<EOS
EOS
}

sub create {
    my $class = shift;

    my $self = $class->SUPER::create(@_)
        or return;

    unless (defined $self->build_id ) {
        my $model = $self->model;
        unless ($model) {
            $self->delete;
            return;
        }
        my $build_id = $model->current_running_build_id;
        unless ($build_id) {
            $self->error_message('Failed to get build_id for model '. $model->id);
        }
        $self->build_id($build_id);
    }
    unless ( $self->_verify_build ) {
        $self->delete;
        return;
    }
    return $self;
}

sub _verify_build {
    my $self = shift;

    unless ( defined $self->build_id ) {
        $self->error_message("No build id given");
        return;
    }

    unless ( $self->build ) {
        $self->error_message( sprintf('Can\'t get build for id (%s) ', $self->build_id) );
        return;
    }

    return 1;
}

sub execute {
    my $self = shift;

    my $build = $self->build;
    if ($ENV{WF_USE_FLOW}) {
        $build->add_note(
            header_text => 'run using flow',
            body_text => '',
        );
    }

    my $xmlfile = $self->build->data_directory . '/build.xml';

    if (!-e $xmlfile) {
        $self->error_message("Can't find xml file for build (" . $self->build_id . "): " . $xmlfile);
        return 0;
    }

    require Workflow::Simple;

    my $loc_file = $self->build->data_directory . '/server_location.txt';
    if (-e $loc_file) {
        $self->error_message("Server location file in build data directory exists, if you are sure it is not currently running remove it and run again: $loc_file");
        return 0;
    }

    $Workflow::Simple::server_location_file = $loc_file;

    my $w = $build->newest_workflow_instance;
    if ($w && $w->is_done) {
        $self->error_message("Workflow Instance is complete.");
        return 0;
    }

    eval {
        $build->initialize;
    };
    if ($@) {
        return $self->_post_build_failure($@);
    }

    UR::Context->commit;
    $w = $build->newest_workflow_instance;

    my $success;
<<<<<<< HEAD
    eval {
        if ($self->inline) {
            if ($w && !$self->restart) {
=======
    if ($self->inline) {
        if ($w) {
>>>>>>> 7e5dd380

                $self->set_not_running($w);
                UR::Context->commit;

                $success = Workflow::Simple::resume($w->id);
            }
            else {
                my %inputs = $build->model->map_workflow_inputs($build);
                $success = Workflow::Simple::run_workflow(
                    $xmlfile,
                    %inputs
                );
            }

<<<<<<< HEAD
        } else {
            if (Genome::DataSource::GMSchema->has_default_handle) {
                $self->status_message("Disconnecting GMSchema default handle.");
                Genome::DataSource::GMSchema->disconnect_default_dbh();
            }

            local $ENV{WF_TRACE_UR} = 1;
            local $ENV{WF_TRACE_HUB} = 1;
            if ($w && !$self->restart) {

                $self->set_not_running($w);
                UR::Context->commit;
                if (Workflow::DataSource::InstanceSchema->has_default_handle) {
                    $self->status_message("Disconnecting InstanceSchema default handle.");
                    Workflow::DataSource::InstanceSchema->disconnect_default_dbh();
                }
=======
    } else {
        Genome::Sys->disconnect_default_handles;

        local $ENV{WF_TRACE_UR} = 1;
        local $ENV{WF_TRACE_HUB} = 1;
        if ($w) {

            $self->set_not_running($w);
            UR::Context->commit;
            if (Workflow::DataSource::InstanceSchema->has_default_handle) {
                $self->debug_message("Disconnecting InstanceSchema default handle.");
                Workflow::DataSource::InstanceSchema->disconnect_default_dbh();
            }
>>>>>>> 7e5dd380

                $success = Workflow::Simple::resume_lsf($w->id);
            }
<<<<<<< HEAD
            else {
                my %inputs;
                eval {
                    %inputs = $build->model->map_workflow_inputs($build);
                };
                if($@) {
                    return $self->_post_build_failure($@);
                }

                if (Workflow::DataSource::InstanceSchema->has_default_handle) {
                    $self->status_message("Disconnecting InstanceSchema default handle.");
                    Workflow::DataSource::InstanceSchema->disconnect_default_dbh();
                }
                $DB::single = 1;
                $success = Workflow::Simple::run_workflow_lsf(
                    $xmlfile,
                    %inputs
                );
                print "past run\n";
=======

            if (Workflow::DataSource::InstanceSchema->has_default_handle) {
                $self->debug_message("Disconnecting InstanceSchema default handle.");
                Workflow::DataSource::InstanceSchema->disconnect_default_dbh();
>>>>>>> 7e5dd380
            }
        }
    };
    print "past eval\n";
    
    # Failed a stage/step - send report
    unless ( $success ) {
        unless ( @Workflow::Simple::ERROR ) {
            if ($@) {
                return $self->_post_build_failure($@);
            }
            else {
                return $self->_post_build_failure("Workflow failed, but no errors given");
            }
        }
        my @errors = Genome::Model::Build::Error->create_from_workflow_errors(
            @Workflow::Simple::ERROR
        );

        unless ( @errors ) {
            print STDERR "Can't convert workflow errors to build errors\n";
            print STDERR Data::Dumper->new([\@Workflow::Simple::ERROR],['ERROR'])->Dump;

            my $error = '[Unable to automatically determine error.]';
            eval {
                my $determine_error_command = Genome::Model::Build::Command::DetermineError->create(
                    build => $build,
                    assume_build_status => 'Failed',
                    display_results => 0,
                    color => 0,
                );
                $determine_error_command->execute();
                $error = $determine_error_command->formatted_results;
            };
            return $self->_post_build_failure($error);
        }
        unless ( $build->fail(@errors) ) {
            return $self->_failed_build_fail(@errors);
        }
        return 1;
    }

    # Success - realloc and send report
    unless ( $build->success ) {
        my $msg = sprintf(
            'Failed to set build to success: %s',
            $build->error_text || 'no error given',
        );
        return $self->_post_build_failure($msg);
    }

    UR::Context->commit();

    require UR::Object::View::Default::Xsl;

    my $cachetrigger = $ENV{GENOME_SYS_SERVICES_WEB_VIEW_URL};
    $cachetrigger =~ s/view$/cachetrigger/;

    my $url = $cachetrigger . '/' . UR::Object::View::Default::Xsl::type_to_url     (ref($build)) . '/status.html?id=' . $build->id;

    system("curl -k $url >/dev/null 2>/dev/null &");

    return 1;
}

sub set_not_running {
 my ($self, $instance) = @_;

 $instance->is_running(0);
 if ($instance->can('child_instances')) {
     for ($instance->child_instances) {
         $self->set_not_running($_);
     }
 }
}


sub _post_build_failure {
    my ($self, $msg) = @_;

    $self->error_message($msg);

    my $build_event = $self->build->build_event;
    my $error = Genome::Model::Build::Error->create(
        build_event_id => $build_event->id,
        stage_event_id => $build_event->id,
        stage => 'all stages',
        step_event_id => $build_event->id,
        step => 'main',
        error => $msg,
    );

    unless ( $self->build->fail($error) ) {
        return $self->_failed_build_fail($error);
    }

    return 1;
}

sub _failed_build_fail {
    my ($self, @errors) = @_;

    my $msg = sprintf(
        "Failed to fail build because: %s\nOriginal errors:\n%s",
        ( $self->build->error_text || 'No error given' ),
        join("\n", map { $_->error } @errors),
    );

    $self->error_message($msg);

    return 1;
}

1;<|MERGE_RESOLUTION|>--- conflicted
+++ resolved
@@ -124,14 +124,9 @@
     $w = $build->newest_workflow_instance;
 
     my $success;
-<<<<<<< HEAD
     eval {
         if ($self->inline) {
-            if ($w && !$self->restart) {
-=======
-    if ($self->inline) {
-        if ($w) {
->>>>>>> 7e5dd380
+            if ($w) {
 
                 $self->set_not_running($w);
                 UR::Context->commit;
@@ -146,43 +141,24 @@
                 );
             }
 
-<<<<<<< HEAD
         } else {
-            if (Genome::DataSource::GMSchema->has_default_handle) {
-                $self->status_message("Disconnecting GMSchema default handle.");
-                Genome::DataSource::GMSchema->disconnect_default_dbh();
-            }
+            Genome::Sys->disconnect_default_handles;
 
             local $ENV{WF_TRACE_UR} = 1;
             local $ENV{WF_TRACE_HUB} = 1;
-            if ($w && !$self->restart) {
+            if ($w) {
 
                 $self->set_not_running($w);
                 UR::Context->commit;
                 if (Workflow::DataSource::InstanceSchema->has_default_handle) {
-                    $self->status_message("Disconnecting InstanceSchema default handle.");
+                    $self->debug_message("Disconnecting InstanceSchema default handle.");
                     Workflow::DataSource::InstanceSchema->disconnect_default_dbh();
                 }
-=======
-    } else {
-        Genome::Sys->disconnect_default_handles;
-
-        local $ENV{WF_TRACE_UR} = 1;
-        local $ENV{WF_TRACE_HUB} = 1;
-        if ($w) {
-
-            $self->set_not_running($w);
-            UR::Context->commit;
-            if (Workflow::DataSource::InstanceSchema->has_default_handle) {
-                $self->debug_message("Disconnecting InstanceSchema default handle.");
-                Workflow::DataSource::InstanceSchema->disconnect_default_dbh();
-            }
->>>>>>> 7e5dd380
 
                 $success = Workflow::Simple::resume_lsf($w->id);
             }
-<<<<<<< HEAD
             else {
+                Carp::confess("THIS CODE IS NO LONGER IN MASTER BUT MAY BE NEEDED ON STANDALONE GMS");
                 my %inputs;
                 eval {
                     %inputs = $build->model->map_workflow_inputs($build);
@@ -200,17 +176,9 @@
                     $xmlfile,
                     %inputs
                 );
-                print "past run\n";
-=======
-
-            if (Workflow::DataSource::InstanceSchema->has_default_handle) {
-                $self->debug_message("Disconnecting InstanceSchema default handle.");
-                Workflow::DataSource::InstanceSchema->disconnect_default_dbh();
->>>>>>> 7e5dd380
             }
         }
     };
-    print "past eval\n";
     
     # Failed a stage/step - send report
     unless ( $success ) {
