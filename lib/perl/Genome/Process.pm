--- conflicted
+++ resolved
@@ -709,14 +709,13 @@
                 my $rel_path = File::Spec->abs2rel($file, $output_dir);
                 $diffs{$rel_path} = sprintf($template, $type, $rel_path, $other_process->id);
             } else {
-<<<<<<< HEAD
                 if (-l $file || -l $other_file) {
                     if (-d $target && -d $other_target) {
                         my %additional_diffs = $self->_compare_output_directories($target, $other_target, $other_process);
                         %diffs = (%diffs, %additional_diffs);
                     }
                     elsif (-f $target && -f $other_target) {
-                        if (compare($target, $other_target)) {
+                        if (!$self->file_comparer->compare($target, $other_target)) {
                             $diffs{File::Spec->abs2rel($file, $output_dir)} = sprintf(
                                 'symlinks are not the same (diff -u %s %s) (diff -u %s %s)',
                                 $file, $other_file, $target, $other_target
@@ -732,14 +731,6 @@
                             $file, $other_file
                         );
                     }
-=======
-                if (-d $target && -d $other_target) {
-                    my %additional_diffs = $self->_compare_output_directories($target, $other_target, $other_process);
-                    %diffs = (%diffs, %additional_diffs);
-                }
-                elsif (-f $target && -f $other_target && !$self->file_comparer->compare($target, $other_target)) {
-                    #Files are in fact the same - do nothing
->>>>>>> c44ea31b
                 }
                 else {
                     $diffs{File::Spec->abs2rel($file, $output_dir)} = sprintf(
