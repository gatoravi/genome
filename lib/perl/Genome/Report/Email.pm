--- conflicted
+++ resolved
@@ -63,13 +63,8 @@
     while ($count++ < $tries and !$success)  {
         eval {
             my $sender = Mail::Sender->new({
-<<<<<<< HEAD
                     smtp => $ENV{GENOME_EMAIL_SMTP_SERVER},
                     to => $to, 
-=======
-                    smtp => 'gscsmtp.wustl.edu',
-                    to => $to,
->>>>>>> 3efe766e
                     from => $from,
                     replyto => $reply_to,
                     subject => Genome::Utility::Text::capitalize_words( $report->description ),
