package Genome::Sample::Command;

use strict;
use warnings;

use Genome::Command::Crud;
Genome::Command::Crud->init_sub_commands(
    target_class => 'Genome::Sample',
    target_name => 'sample',
<<<<<<< HEAD
    list => { show => 'id,name,species_name,patient_common_name,common_name,tissue_label,tissue_desc,extraction_type,extraction_label,extraction_desc' },
=======
    create => { do_not_init => 1, }, # use importers
    list => { show => 'id,name,species_name,individual_common_name,common_name,tissue_label,tissue_desc,extraction_type,extraction_label,extraction_desc' },
>>>>>>> 3efe766e
    update => { only_if_null => 1, },
    delete => { do_not_init => 1, },
    copy => { },
);

1;
<|MERGE_RESOLUTION|>--- conflicted
+++ resolved
@@ -7,12 +7,8 @@
 Genome::Command::Crud->init_sub_commands(
     target_class => 'Genome::Sample',
     target_name => 'sample',
-<<<<<<< HEAD
-    list => { show => 'id,name,species_name,patient_common_name,common_name,tissue_label,tissue_desc,extraction_type,extraction_label,extraction_desc' },
-=======
     create => { do_not_init => 1, }, # use importers
     list => { show => 'id,name,species_name,individual_common_name,common_name,tissue_label,tissue_desc,extraction_type,extraction_label,extraction_desc' },
->>>>>>> 3efe766e
     update => { only_if_null => 1, },
     delete => { do_not_init => 1, },
     copy => { },
