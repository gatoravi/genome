package Genome::SoftwareResult;

use strict;
use warnings;

use Genome;
use Digest::MD5 qw(md5_hex);
use Cwd;
use File::Basename qw(fileparse);
use Data::Dumper;
use Date::Manip;
use List::MoreUtils qw(uniq);

use Carp;

use JSON;

use Genome::Utility::Instrumentation;

class Genome::SoftwareResult {
    is_abstract => 1,
    table_name => 'result.software_result',
    subclass_description_preprocessor => 'Genome::SoftwareResult::_expand_param_and_input_properties',
    subclassify_by => 'subclass_name',
    id_generator => '-uuid',
    id_by => [
<<<<<<< HEAD
        id => { is => 'Number', len => 32 },
=======
        id => { is => 'Text', len => 32 },
>>>>>>> 7d428ea9
    ],
    attributes_have => [
        is_param => { is => 'Boolean', is_optional=>'1' },
        is_input => { is => 'Boolean', is_optional=>'1' },
        is_metric => { is => 'Boolean', is_optional=>'1' }
    ],
    has => [
        module_version      => { is => 'Text', len => 64, column_name => 'VERSION', is_optional => 1 },
        subclass_name       => { is => 'Text', len => 255, column_name => 'CLASS_NAME' },
        lookup_hash         => { is => 'Text', len => 32, column_name => 'LOOKUP_HASH', is_optional => 1 },
        #inputs_bx           => { is => 'UR::BoolExpr', id_by => 'inputs_id', is_optional => 1 },
        inputs_id           => { is => 'Text', len => 4000, column_name => 'INPUTS_ID', implied_by => 'inputs_bx', is_optional => 1 },
        #params_bx           => { is => 'UR::BoolExpr', id_by => 'params_id', is_optional => 1 },
        params_id           => { is => 'Text', len => 4000, column_name => 'PARAMS_ID', implied_by => 'params_bx', is_optional => 1 },
        output_dir          => { is => 'Text', len => 1000, column_name => 'OUTPUTS_PATH', is_optional => 1 },
        test_name           => { is_param => 1, is_delegated => 1, is_mutable => 1, via => 'params', to => 'value_id', where => ['name' => 'test_name'], is => 'Text', doc => 'Assigns a testing tag to the result.  These will not be used in default processing', is_optional => 1 },
        _lock_name          => { is_optional => 1, is_transient => 1 },
    ],
    has_many_optional => [
        params              => { is => 'Genome::SoftwareResult::Param', reverse_as => 'software_result'},
        inputs              => { is => 'Genome::SoftwareResult::Input', reverse_as => 'software_result'},
        metrics             => { is => 'Genome::SoftwareResult::Metric', reverse_as => 'software_result'},
        users               => { is => 'Genome::SoftwareResult::User', reverse_as => 'software_result'},
        disk_allocations    => { is => 'Genome::Disk::Allocation', reverse_as => 'owner'},
        builds              => { is => 'Genome::Model::Build', via => 'users', to => 'user', where => ["user_class_name like" => "Genome::Model::Build%"] },
        build_ids           => { via => 'builds', to => 'id', is_deprecated => 1 },
    ],
    schema_name => 'GMSchema',
    data_source => 'Genome::DataSource::GMSchema',
    doc => 'base class for managed data sets, with database tracking for params, inputs, metrics, and disk',
};

Genome::SoftwareResult->add_observer(
    aspect => 'subclass_loaded',
    callback => sub {
        my ($classname, $aspect, $subclassname) = @_;

        my $subclass = $subclassname->__meta__;
        unless ($subclass) {
            die "Failed to get object Type for $subclassname";
        }

        # classes that have table_name will complain if no column exists in DB for a property
        unless ($subclass->table_name) {
            my @properties = grep { $_->class_name->isa(__PACKAGE__) }
                            $subclass->properties();
            # try to define what "ambiguous" means...
            my @ambiguous_properties = grep { !(
                    $_->property_name eq 'subclass_name'
                    || $_->is_param
                    || $_->is_input
                    || $_->is_calculated
                    || $_->is_delegated
                    || $_->class_name ne $subclassname
                    || $_->is_transient
                )} @properties;

            if (@ambiguous_properties) {
                die sprintf("ambiguous properties: %s\n",
                        join(", ", map { $_->property_name } @ambiguous_properties));
            }
        }
    },
);

our %LOCKS;

sub __display_name__ {
    my $self = shift;
    return $self->class . ' (' . $self->id . ')';
}

sub _faster_get {
    my $class = shift;

    my $statsd_prefix = "software_result_get.";
    my $statsd_class_suffix = "$class";
    $statsd_class_suffix =~ s/::/_/g;

    my $start_time = Time::HiRes::time();

    my $lookup_hash = $class->calculate_lookup_hash_from_arguments(@_);

    # NOTE we do this so that get can be noisy when called directly.
    my @objects = $class->SUPER::get(lookup_hash => $lookup_hash);

    my $final_time = Time::HiRes::time();
    my $full_time = 1000 * ($final_time - $start_time);
    Genome::Utility::Instrumentation::timing($statsd_prefix . "full_time.total",
            $full_time);
    Genome::Utility::Instrumentation::timing(
        $statsd_prefix . "full_time." . $statsd_class_suffix, $full_time);

    return @objects;
}

# Override get to be noisy.  This should generally not be called.
sub get {
    my $class = shift;

    # We only want to apply this restriction if we're asking for a scalar.
    if (defined wantarray && not wantarray) {
        # UR::Context::query has special logic for when it is called on an object
        unless (ref $class) {
            if (not $class->_is_id_only_query(@_)) {
                # XXX This should be a warning, but warnings are not yet sent to logstash
                $class->error_message(
                    "Calling get on SoftwareResult (unless getting by id) is slow and possibly incorrect.\n"
                    . Carp::longmess);
            }
        }
    }

    return $class->SUPER::get(@_);
}

sub _is_id_only_query {
    my $class = shift;

    return if (@_ > 1);

    if (@_ == 1) {
        if (Scalar::Util::blessed($_[0])) {
            if ($_[0]->isa('UR::BoolExpr') && $_[0]->is_id_only) {
                return 1;
            }
            return;
        }

        return 1;
    }
    return;
}

# You must specify enough parameters to uniquely identify an object to get a result.
# If two users specify different sets of parameters that uniquely identify the result,
# they will create different locks.
sub get_with_lock {
    my $class = shift;

    my $params_processed = $class->_gather_params_for_get_or_create($class->_preprocess_params_for_get_or_create(@_));

    my %is_input = %{$params_processed->{inputs}};
    my %is_param = %{$params_processed->{params}};

    # Only try with lock if object does not exist since locking causes
    # a performance hit. It is assumed that if an object is found it is
    # complete. If this is a bad assumption then we need to add a
    # status to SoftwareResults.
    my $lock;
    my @objects = $class->_faster_get(@_);
    unless (@objects) {
        my $subclass = $params_processed->{subclass};
        unless ($lock = $subclass->_lock(@_)) {
            die "Failed to get a lock for " . Dumper(@_);
        }

        UR::Context->current->reload($class,
            lookup_hash => $class->calculate_lookup_hash_from_arguments(@_));

        eval {
            @objects = $class->_faster_get(@_);
        };
        my $error = $@;

        if ($error) {
            $class->error_message('Failed in get! ' . $error);
            $class->_release_lock_or_die($lock, "Failed to unlock during get_with_lock.");
            die $class->error_message;
        }
    }

    if (@objects > 1) {
        $class->error_message("Multiple results returned for SoftwareResult::get_with_lock.  To avoid this, call get_with_lock with enough parameters to uniquely identify a SoftwareResult.");
        $class->error_message("Parameters used for the get: " . Data::Dumper::Dumper %is_input . Data::Dumper::Dumper %is_param);
        $class->error_message("Objects gotten: " . Data::Dumper::Dumper @objects);
        $class->_release_lock_or_die($lock, "Failed to unlock during get_with_lock with multiple results.") if $lock;
        die $class->error_message;
    }

    my $result = $objects[0];

    if ($result) {
        my $calculated_lookup_hash = $result->calculate_lookup_hash();
        my $lookup_hash = $result->lookup_hash;
        if ($calculated_lookup_hash ne $lookup_hash) {
            my $m = sprintf(q{SoftwareResult lookup_hash (%s) does not match it's calculated lookup_hash (%s).  Cannot trust that the correct SoftwareResult was retrieved.}, $lookup_hash, $calculated_lookup_hash);
            # Really we would just call get(%$params) but that might undermine the whole lookup_hash optimization.
            die $class->error_message($m);
        }
    }

    if ($result && $lock) {
        $result->_lock_name($lock);

        $result->status_message("Cleaning up lock $lock...");
        unless ($result->_unlock) {
            $result->error_message("Failed to unlock after getting software result");
            die "Failed to unlock after getting software result";
        }
        $result->status_message("Cleanup completed for lock $lock.");
    } elsif ($lock) {
        $class->_release_lock_or_die($lock, "Failed to unlock after not finding software result.");
    }

    return $result;
}

sub get_or_create {
    my $class = shift;


    my $params_processed = $class->_gather_params_for_get_or_create($class->_preprocess_params_for_get_or_create(@_));

    my %is_input = %{$params_processed->{inputs}};
    my %is_param = %{$params_processed->{params}};

    my @objects = $class->_faster_get(@_);

    unless (@objects) {
        @objects = $class->create(@_);
        unless (@objects) {
            # see if the reason we failed was b/c the objects were created while we were locking...
            @objects = $class->_faster_get(@_);
            unless (@objects) {
                $class->error_message("Could not create a $class for params " . Data::Dumper::Dumper(\@_) . " even after trying!");
                confess $class->error_message();
            }
        }
    }

    if (@objects > 1) {
        return @objects if wantarray;
        my @ids = map { $_->id } @objects;
        die "Multiple matches for $class but get or create was called in scalar context!  Found ids: @ids";
    } else {
        return $objects[0];
    }
}

sub create {
    my $class = shift;

    if ($class eq __PACKAGE__ || $class->__meta__->is_abstract) {
        # this class is abstract, and the super-class re-calls the constructor from the correct subclass
        return $class->SUPER::create(@_);
    }

    my $params_processed = $class->_gather_params_for_get_or_create($class->_preprocess_params_for_get_or_create(@_));

    my %is_input = %{$params_processed->{inputs}};
    my %is_param = %{$params_processed->{params}};

    my @previously_existing = $class->_faster_get(@_);

    if (@previously_existing > 0) {
        $class->error_message("Attempt to create an $class but it looks like we already have one with those params " . Dumper(\@_));
        return;
    }

    my $lock;
    unless ($lock = $class->_lock(@_)) {
        die "Failed to get a lock for " . Dumper(@_);
    }

    # TODO; if an exception occurs before this is assigned to the object, we'll have a stray lock
    # We need to ensure that we get cleanup on die.

    # we might have had to wait on the lock, in which case someone else was probably creating that entity
    # do a "reload" here to force another trip back to the database to see if a software result was created
    # while we were waiting on the lock.
    (@previously_existing) = UR::Context->current->reload($class,
        lookup_hash => $class->calculate_lookup_hash_from_arguments(@_));

    if (@previously_existing > 0) {
        $class->error_message("Attempt to create an $class but it looks like we already have one with those params " . Dumper(\@_));
        $class->_release_lock_or_die($lock, "Failed to release lock in create before committing SoftwareResult.");
        return;
    }

    # We need to update the indirect mutable accessor logic for non-nullable
    # hang-offs to delete the entry instead of setting it to null.  Otherwise
    # we get SOFTWARE_RESULT_PARAM entries with a NULL, and unsavable PARAM_VALUE.
    # also remove empty strings because that's equivalent to a NULL to the database

    # Do the same for inputs (e.g. alignment results have nullable segment values for instrument data, which are treated as inputs)
    my @param_remove = grep { not (defined $is_param{$_}) || $is_param{$_} eq "" } keys %is_param;
    my @input_remove = grep { not (defined $is_input{$_}) || $is_input{$_} eq "" } keys %is_input;
    my $bx = $class->define_boolexpr($class->_preprocess_params_for_get_or_create(@_));
    for my $i (@param_remove, @input_remove) {
        $bx = $bx->remove_filter($i);
    }

    my $self = $class->SUPER::create($bx);
    unless ($self) {
        $class->_release_lock_or_die($lock,"Failed to unlock during create after committing SoftwareResult.");
        return;
    }

    $self->_lock_name($lock);

    my $unlock_callback = sub {
        $self->_unlock;
    };
    $self->create_subscription(method=>'commit', callback=>$unlock_callback);
    $self->create_subscription(method=>'delete', callback=>$unlock_callback);

    if (my $output_dir = $self->output_dir) {
        if (-d $output_dir) {
            my @files = glob("$output_dir/*");
            if (@files) {
                $self->delete;
                die "Found files in output directory $output_dir!:\n\t"
                    . join("\n\t", @files);
            }
            else {
                $self->status_message("No files in $output_dir.");
            }
        }
        else {
            $self->status_message("Creating output directory $output_dir...");
            eval {
                Genome::Sys->create_directory($output_dir)
            };
            if ($@) {
                $self->delete;
                die $@;
            }
        }
    }

    $self->module_version($self->resolve_module_version) unless defined $self->module_version;
    $self->subclass_name($class);
    $self->lookup_hash($self->calculate_lookup_hash());
    return $self;
}

sub _gather_params_for_get_or_create {
    my $class = shift;

    my ($bx, @extra) = UR::BoolExpr->resolve_normalized_rule_for_class_and_params($class, @_);
    die sprintf('got extra parameters: [%s]', join(',', @extra)) if @extra;

    my %params = $bx->params_list;
    my %is_input;
    my %is_param;
    my $class_object = $class->__meta__;
    for my $key ($class->property_names) {
        my $meta = $class_object->property_meta_for_name($key);
        if ($meta->{is_input} && exists $params{$key}) {
            $is_input{$key} = $params{$key};
        } elsif ($meta->{is_param} && exists $params{$key}) {
            $is_param{$key} = $params{$key};
        }

    }

    #my $inputs_bx = UR::BoolExpr->resolve_normalized_rule_for_class_and_params($class, %is_input);
    #my $params_bx = UR::BoolExpr->resolve_normalized_rule_for_class_and_params($class, %is_param);

    my %software_result_params = (#software_version=>$params_bx->value_for('aligner_version'),
        #params_id=>$params_bx->id,
        #inputs_id=>$inputs_bx->id,
        subclass_name=>$class
    );

    return {
        software_result_params => \%software_result_params,
        subclass => $class,
        inputs=>\%is_input,
        params=>\%is_param,
    };
}

sub _preprocess_params_for_get_or_create {
    my $class = shift;
    if(scalar @_ eq 1) {
        return @_; #don't process a UR::BoolExpr or plain ID
    }

    my %params = @_;

    my $class_object = $class->__meta__;
    for my $key ($class->property_names) {
        my $meta = $class_object->property_meta_for_name($key);

        for my $t ('input', 'param') {
            if ($meta->{'is_' . $t} && $meta->is_many) {
                my $value_list = delete $params{$key};
                if((defined $value_list) && (scalar @$value_list)) {
                    my @values = sort map { Scalar::Util::blessed($_)? $_->id : $_ } @$value_list;
                    my $t_params = $params{$t . 's'} || [];
                    for my $i (0..$#values) {
                        my $value = $values[$i];
                        push @$t_params, {'name' => $key . '-' . $i, 'value_id' => $value};
                    }
                    $params{$t . 's'} = $t_params;

                    $params{$key . '_count'} = scalar @values;
                    $params{$key . '_md5'} = md5_hex( join(':', @values));
                } else {
                    $params{$key . '_count'} = 0;
                    $params{$key . '_md5'} = undef;
                }
            }
        }
    }
    return %params;
}

sub calculate_query {
    my $self = shift;

    # Pre-fetch things, since we're going loop through them.
    $self->inputs;
    $self->params;
    $self->metrics;

    my @query;

    my $class_object = $self->__meta__;
    for my $key ($self->property_names) {
        my $meta = $class_object->property_meta_for_name($key);
        next unless $meta->{is_input} or $meta->{is_param};
        next if $key =~ /(.+?)_(?:md5|count)$/ and $class_object->property_meta_for_name($1); #TODO remove these params completely!

        if($meta->is_many) {
            push @query,
                $key, [$self->$key];
        } else {
            push @query,
                $key, $self->$key;
        }
    }

    return @query;
}

sub calculate_lookup_hash_from_arguments {
    my $class = shift;

    my %processed_params = $class->_process_params_for_lookup_hash(@_);
    return $class->_generate_lookup_hash(\%processed_params);
}

sub calculate_lookup_hash {
    my $self = shift;

    my @query = $self->calculate_query;
    return $self->calculate_lookup_hash_from_arguments(@query);
}

sub _process_params_for_lookup_hash {
    my $class = shift;
    my %initial_params;

    # Handle the case of a boolean expression (used by _faster_get)
    if (1 == scalar(@_)) {
        %initial_params = $_[0]->params_list;
    } else {
        %initial_params = @_;
    }

    $class->_modify_params_for_lookup_hash(\%initial_params);

    my ($bx, @extra) = $class->define_boolexpr(%initial_params);

    die sprintf('got extra parameters: [%s]', join(',', @extra)) if @extra;

    my %params = $bx->params_list;

    my $class_object = $class->__meta__;
    for my $key ($class->property_names) {
        my $meta = $class_object->property_meta_for_name($key);
        unless ($meta->{is_input} or $meta->{is_param}) {
            delete $params{$key};
            next;
        }

        if ($meta->is_transient) {
            delete $params{$key};
            next;
        }

        if (defined($meta->default_value) and not exists $params{$key}) {
            $params{$key} = $meta->default_value;
        }

        unless ($meta->is_optional or $meta->is_many or exists $params{$key}) {
            confess('incomplete object specification: missing ' . $key);
        }

        for my $t ('input', 'param') {
            if ($meta->{'is_' . $t} && $meta->is_many) {
                my $value_list = delete $params{$key};
                if((defined $value_list) && (scalar @$value_list)) {
                    my @values = sort map { _resolve_object_id($_) } @$value_list;
                    $params{$key} = \@values;
                }
            } else {
                $params{$key} = _resolve_object_id($params{$key});
            }
        }

        if(not defined $params{$key} or $params{$key} eq '') {
            delete $params{$key};
        }

        next unless exists $params{$key};

        if(defined($meta->data_type) and
                ($meta->data_type eq 'Boolean' or
                 $meta->data_type eq 'UR::Value::Boolean') and $params{$key} eq 0){
            delete $params{$key};
        }
    }

    return %params;
}

sub _modify_params_for_lookup_hash {
    # overridden in some subclasses 
}

sub _resolve_object_id {
    my $object = shift;

    return Scalar::Util::blessed($object) ? $object->id : $object;
}

sub _generate_lookup_hash {
    my $class = shift;
    my $hash_to_encode = shift;

    my $json = JSON->new();
    $json->canonical([1]);
    my $result = $json->encode($hash_to_encode);

    return Genome::Sys->md5sum_data($result);
}

sub set_test_name {
    my ($self, $new_test_name) = @_;

    $self->test_name($new_test_name);
    return $self->lookup_hash($self->calculate_lookup_hash);
}

sub remove_test_name {
    my $self = shift;

    my $param = Genome::SoftwareResult::Param->get(name => 'test_name',
        software_result_id => $self->id);
    $param->delete;

    return $self->lookup_hash($self->calculate_lookup_hash);
}

sub resolve_module_version {
    my $class = shift;
    my $revision = Genome::Sys->snapshot_revision;
    # the revision may be a series of long paths
    # truncate the revision if it is too long to store, but put a * at the end so we can tell this is the case
    my $pmeta = $class->__meta__->property("module_version");
    my $len = $pmeta->data_length - 1;
    if (length($revision) > $len) {
        $revision = substr($revision,0,$len) . '*';
    }
    return $revision;
}

sub _prepare_output_directory {
    my $self = shift;

    my ($allocation) = $self->disk_allocations;
    if ( $allocation ) {
        my $absolute_path = $allocation->absolute_path;
        $self->output_dir($absolute_path) if $self->output_dir and $self->output_dir ne $absolute_path;
        return $self->output_dir;
    }

    my $subdir = $self->resolve_allocation_subdirectory;
    unless ( $subdir ) {
        die $self->error_message("failed to resolve subdirectory for output data.  cannot proceed.");
    }
    
    my %allocation_create_parameters = (
        disk_group_name => $self->resolve_allocation_disk_group_name,
        allocation_path => $subdir,
        kilobytes_requested => $self->resolve_allocation_kilobytes_requested,
        owner_class_name => $self->class,
        owner_id => $self->id
    );
    $allocation = Genome::Disk::Allocation->allocate(%allocation_create_parameters);
    unless ($allocation) {
        die $self->error_message("Failed to get disk allocation with params:\n". Data::Dumper::Dumper(%allocation_create_parameters));
    }

    my $output_dir = $allocation->absolute_path;
    unless (-d $output_dir) {
        die $self->error_message("Allocation path $output_dir doesn't exist!");
    }
    
    $self->output_dir($output_dir);
    return $output_dir;
}

sub _expand_param_and_input_properties {
    my ($class, $desc) = @_;
    for my $t ('input','param','metric') {
        while (my ($prop_name, $prop_desc) = each(%{ $desc->{has} })) {
            if (exists $prop_desc->{'is_'.$t} and $prop_desc->{'is_'.$t}) {
                my $is_many = ($t ne 'metric' and exists $prop_desc->{'is_many'} and $prop_desc->{'is_many'});

                my $name_name;
                if ($t eq 'metric') {
                    $prop_desc->{'to'} = 'metric_value';
                    $name_name = 'metric_name';
                }
                else {
                    # TODO This logic was borrowed in the Model.pm's _resolve_to_for_prop_desc so
                    # when this is refactored, that should also be updated.
                    if (exists $prop_desc->{'data_type'} and $prop_desc->{'data_type'}) {
                        my $prop_class = UR::Object::Property->_convert_data_type_for_source_class_to_final_class(
                            $prop_desc->{'data_type'},
                            $class
                        );
                        if ($prop_class->isa("UR::Value")) {
                            $prop_desc->{'to'} = 'value_id';
                        } else {
                            $prop_desc->{'to'} = 'value_obj';
                        }
                    }
                    else {
                        $prop_desc->{'to'} = 'value_id';
                    }
                    $name_name = 'name';
                }

                $prop_desc->{'is_delegated'} = 1;

                if($is_many) {
                    $prop_desc->{'where'} = [
                        $name_name . ' like' => $prop_name . '-%',
                    ];
                }
                else {
                    $prop_desc->{'where'} = [
                        $name_name => $prop_name
                    ];
                }


                $prop_desc->{'is_mutable'} = 1;
                $prop_desc->{'via'} = $t.'s';

                if($is_many) {
                    my $md5_name = $prop_name . '_md5';
                    unless(exists $desc->{has}{$md5_name}) {
                        my $md5_prop = {};
                        $md5_prop->{'is'} = 'Text';
                        $md5_prop->{'is_param'} = 1;
                        $md5_prop->{'is_delegated'} = 1;
                        $md5_prop->{'via'} = 'params';
                        $md5_prop->{'to'} = 'value_id';
                        $md5_prop->{'where'} = [ 'name' => $md5_name ];
                        $md5_prop->{'doc'} = 'MD5 sum of the sorted list of values for ' . $prop_name;
                        $md5_prop->{'is_mutable'} = 1;
                        $md5_prop->{'is_optional'} = 1;

                        $md5_prop->{'property_name'} = $md5_name;
                        $md5_prop->{'class_name'} = $desc->{class_name};
                        $desc->{has}{$md5_name} = $md5_prop;
                    }

                    my $count_name = $prop_name . '_count';
                    unless(exists $desc->{has}{$count_name}) {
                        my $count_prop = {};
                        $count_prop->{'is'} = 'Number';
                        $count_prop->{'is_param'} = 1;
                        $count_prop->{'is_delegated'} = 1;
                        $count_prop->{'via'} = 'params';
                        $count_prop->{'to'} = 'value_id';
                        $count_prop->{'where'} = [ 'name' => $count_name ];
                        $count_prop->{'doc'} = 'number of values for ' . $prop_name;
                        $count_prop->{'is_mutable'} = 1;
                        $count_prop->{'is_optional'} = 1;

                        $count_prop->{'property_name'} = $count_name;
                        $count_prop->{'class_name'} = $desc->{class_name};
                        $desc->{has}{$count_name} = $count_prop;
                    }
                }
            }
        }
    }
    return $desc;
}

sub delete {
    my $self = shift;

    my $class_name = $self->class;
    my @users = $self->users;
    my @active_users = grep{$_->active} @users;
    if (@active_users) {
        my $name = $self->__display_name__;
        die "Refusing to delete $class_name $name as it still has active users:\n\t"
            .join("\n\t", map { $_->user_class_name . "\t" . $_->user_id } @active_users);
    }

    my @to_nuke = ($self->params, $self->inputs, $self->metrics, @users);

    #If we use any other results, unregister ourselves as users
    push @to_nuke, Genome::SoftwareResult::User->get(user_class_name => $class_name, user_id => $self->id);

    for (@to_nuke) {
        unless($_->delete) {
            die "Failed to delete: " . Data::Dumper::Dumper($_);
        }
    }

    #creating an anonymous sub to delete allocations when commit happens
    my $id = $self->id;
    my $observer;
    my $upon_delete_callback = sub {
        print "Now Deleting Allocation with owner_id = $id\n";
        $observer->delete if $observer;
        my $allocation = Genome::Disk::Allocation->get(owner_id=>$id, owner_class_name=>$class_name);
        if ($allocation) {
            $allocation->deallocate;
        }
    };

    #hook our anonymous sub into the commit callback
    $observer = $class_name->ghost_class->add_observer(aspect=>'commit', callback=>$upon_delete_callback);

    return $self->SUPER::delete(@_);
}

sub _lock {
    my $class = shift;

    my $resource_lock_name = $class->_resolve_lock_name(@_);

    # if we're already locked, just increment the lock count
    $LOCKS{$resource_lock_name} += 1;
    return $resource_lock_name if ($LOCKS{$resource_lock_name} > 1);

    my $lock = Genome::Sys->lock_resource(resource_lock => $resource_lock_name, max_try => 2);
    unless ($lock) {
        $class->status_message("This data set is still being processed by its creator.  Waiting for existing data lock...");
        $lock = Genome::Sys->lock_resource(resource_lock => $resource_lock_name, wait_announce_interval => 600);
        unless ($lock) {
            $class->error_message("Failed to get existing data lock!");
            die($class->error_message);
        }
    }

    return $lock;
}

sub _unlock {
    my $self = shift;

    my $resource_lock_name = $self->_lock_name;
    $self->status_message("Cleaning up lock $resource_lock_name...");

    if (!exists $LOCKS{$resource_lock_name})  {
        $self->error_message("Attempt to unlock $resource_lock_name but this was never locked!");
        die $self->error_message;
    }
    $LOCKS{$resource_lock_name} -= 1;

    return 1 if ($LOCKS{$resource_lock_name} >= 1);

    unless (Genome::Sys->unlock_resource(resource_lock=>$resource_lock_name)) {
        $self->error_message("Couldn't unlock $resource_lock_name.  error message was " . $self->error_message);
        die $self->error_message;
    }

    delete $LOCKS{$resource_lock_name};
    $self->status_message("Cleanup completed for lock $resource_lock_name.");
    return 1;
}

sub _resolve_lock_name {
    my $class = shift;
    my $class_string = $class->class;

    my $lookup_hash = $class->calculate_lookup_hash_from_arguments(@_);
    my $resource_lock_name = $ENV{GENOME_LOCK_DIR} . "/genome/$class_string/" .  $lookup_hash;
}

# override _resolve_lock_name (for testing) to append username and time
# This override is used to prevent lock collisions when tests are being run concurrently on the same machine.
if ($ENV{UR_DBI_NO_COMMIT}) {
    warn 'Overriding Genome::SoftwareResult::_resolve_lock_name since UR_DBI_NO_COMMIT is on.' . "\n";
    my $suffix = Genome::Sys->username . '_' . time;
    my $original_resolve_lock_name_sub = \&Genome::SoftwareResult::_resolve_lock_name;
    require Sub::Install;
    Sub::Install::reinstall_sub({
        into => 'Genome::SoftwareResult',
        as => '_resolve_lock_name',
        code => sub {
            my $lock_name = &$original_resolve_lock_name_sub(@_);
            $lock_name .= "_$suffix" unless $lock_name =~ /$suffix/;
            return $lock_name;
        },
    });
}

sub metric_names {
    my $class = shift;
    my $meta = $class->__meta__;
    my @properties = grep { $_->{is_metric} } $meta->_legacy_properties();
    my @names = map { $_->property_name } @properties;
    return @names;
}

sub metrics_hash {
    my $self = shift;
    my @names = $self->metric_names;
    my %hash = map { $self->name } @names;
    return %hash;
}

sub generate_expected_metrics {
    my $self = shift;
    my @names = @_;
    unless (@names) {
        @names = $self->metric_names;
    }

    # pre-load all metrics
    my @existing_metrics = $self->metrics;

    for my $name (@names) {
        my $metric = $self->metric(name => $name);
        if ($metric) {
            $self->status_message(
                $self->display_name . " has metric "
                . $metric->name
                . " with value "
                . $metric->value
            );
            next;
        }
        my $method = "_calculate_$name";
        unless ($self->can($method)) {
            $self->error_message("No method $method found!");
            die $self->error_message;
        }
        $self->status_message(
            $self->display_name . " is generating a value for metric "
            . $metric->name
            . "..."
        );
        my $value = $self->$method();
        unless (defined($value)) {
            $self->error_message(
                $self->display_name . " has metric "
                . $metric->name
                . " FAILED TO CALCULATE A DEFINED VALUE"
            );
            next;
        }
        $self->$metric($value);
        $self->status_message(
            $self->display_name . " has metric "
            . $metric->name
            . " with value "
            . $metric->value
        );
    }
}

sub _available_cpu_count {
    my $self = shift;

    # Not running on LSF, allow only one CPU
    if (!exists $ENV{LSB_MCPU_HOSTS}) {
        return 1;
    }

    my $mval = $ENV{LSB_MCPU_HOSTS};
    my @c = split /\s+/, $mval;

    if (scalar @c != 2) {
        $self->error_message("LSB_MCPU_HOSTS environment variable doesn't specify just one host and one CPU count. (value is '$mval').  Is the span[hosts=1] value set in your resource request?");
        die $self->error_message;
    }

    if ($mval =~ m/(\.*?) (\d+)/) {
        return $2;
    } else {
        $self->error_message("Couldn't parse the LSB_MCPU_HOSTS environment variable (value is '$mval'). ");
        die $self->error_message;
    }

}

sub _resolve_param_value_from_text_by_name_or_id {
    my $class = shift;
    my $param_arg = shift;

    #First try default behaviour of looking up by name or id
    my @results = Command::V2->_resolve_param_value_from_text_by_name_or_id($class, $param_arg);

    #If that didn't work, and the argument is a filename, see if it's part of our output directory.
    if(!@results and -f $param_arg) {
        my $abs_path = Cwd::abs_path($param_arg);
        my (undef, $dir) = fileparse($abs_path);
        $dir =~ s!/$!!; #remove trailing slash!
        @results = Genome::SoftwareResult->get(output_dir => $dir);
    }

    return @results;
}

sub _release_lock_or_die {
    my ($class, $lock, $error_message) = @_;

    $class->status_message("Cleaning up lock $lock...");

    unless (Genome::Sys->unlock_resource(resource_lock=>$lock)) {
        $class->error_message($error_message);
        die $error_message;
    }
    delete $LOCKS{$lock};

    $class->status_message("Cleanup completed for lock $lock.");
}

# children are things that use this
sub children {
    my $self = shift;
    return uniq map { $_->user } $self->users;
}

# parents are things that this uses
sub parents {
    my $self = shift;
    return uniq map { $_->software_result }
        Genome::SoftwareResult::User->get(user => $self);
}

# ancestors are recursive parents, sort order is not guaranteed
sub ancestors {
    my $self = shift;
    my @parents = $self->parents;
    if (@parents) {
        return uniq(map { $_->ancestors }
            grep { $_->isa('Genome::SoftwareResult') } @parents), @parents;
    } else {
        return;
    }
}

# descendents are recursive children, sort order is not guaranteed
sub descendents {
    my $self = shift;
    my @children = $self->children;
    if (@children) {
        return @children, uniq map { $_->descendents }
            grep { $_->isa('Genome::SoftwareResult') } @children;
    } else {
        return;
    }
}

sub best_guess_date {
    my $self = shift;
    my ($earliest_time) = sort map { $_->creation_time }
        $self->disk_allocations;
    return $earliest_time;
}

sub best_guess_date_numeric {
    return UnixDate(shift->best_guess_date, "%s"); 
}


1;<|MERGE_RESOLUTION|>--- conflicted
+++ resolved
@@ -24,11 +24,7 @@
     subclassify_by => 'subclass_name',
     id_generator => '-uuid',
     id_by => [
-<<<<<<< HEAD
-        id => { is => 'Number', len => 32 },
-=======
         id => { is => 'Text', len => 32 },
->>>>>>> 7d428ea9
     ],
     attributes_have => [
         is_param => { is => 'Boolean', is_optional=>'1' },
