--- conflicted
+++ resolved
@@ -67,13 +67,9 @@
 
 
 sub timer {
-<<<<<<< HEAD
     return unless $Net::Statsd::HOST;
-    my ($name, $code) = @_;
-=======
     my $code = pop @_;
     my @names = @_;
->>>>>>> 3efe766e
 
     my $start_time = Time::HiRes::time();
 
