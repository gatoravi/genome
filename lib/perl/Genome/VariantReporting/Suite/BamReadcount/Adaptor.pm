--- conflicted
+++ resolved
@@ -31,22 +31,13 @@
             doc => "max depth to avoid excessive memory. This is the -d parameter in version 0.5.",
         },
         per_library => {
-            is  => 'Bool',
+            is  => 'Boolean',
             doc => "report results per library. This is the -p parameter in version 0.5.",
         },
         insertion_centric => {
-            is  => 'Bool',
+            is  => 'Boolean',
             doc => "do not include reads containing insertions after the current position in per-base counts. This is the -i parameter in version 0.5.",
         },
-<<<<<<< HEAD
-=======
-        version => { is  => 'Version', },
-        minimum_mapping_quality => { is => 'Integer', },
-        minimum_base_quality => { is => 'Integer', },
-        max_count => { is  => 'Integer', },
-        per_library => { is  => 'Boolean', },
-        insertion_centric => { is  => 'Boolean', },
->>>>>>> ad3d60c6
     ],
     doc => 'Add bam readcount information to a vcf',
 };
